--- conflicted
+++ resolved
@@ -364,29 +364,12 @@
     """Test anonymous pwd change."""
     user_dn = "cn=user0,ou=users,dc=md,dc=test"
     password = creds.pw
-<<<<<<< HEAD
-    new_test_password = "p@55w0rdI23"  # noqa
-
-    await event_loop.run_in_executor(
-        None,
-        partial(ldap_client.rebind, user=user_dn, password=password),
-    )
-
-    result = await event_loop.run_in_executor(
-        None,
-        partial(
-            ldap_client.extend.standard.modify_password,
-            old_password=password,
-            new_password=new_test_password,
-        ),
-=======
-    new_test_password = "Password123"  # noqa
+    new_test_password = "p@55w0rdI23"  # noqa: S105
     await anonymous_ldap_client.bind(user_dn, password)
     await anonymous_ldap_client.modify_password(
         new_test_password,
         user_dn,
         password,
->>>>>>> a6f8fa84
     )
 
     kadmin_args = kadmin.create_or_update_principal_pw.call_args.args  # type: ignore
