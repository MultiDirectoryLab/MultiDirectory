--- conflicted
+++ resolved
@@ -713,13 +713,7 @@
     )
     setup_gateway = SetupGateway(session, password_validator, entity_type_dao)
     await audit_use_case.create_policies()
-<<<<<<< HEAD
-    await setup_enviroment(
-        session,
-=======
-    await password_use_cases.create_policy()
     await setup_gateway.setup_enviroment(
->>>>>>> 74b4120d
         dn="md.test",
         data=TEST_DATA,
     )
