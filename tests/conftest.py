"""Test main config.

Copyright (c) 2024 MultiFactor
License: https://github.com/MultiDirectoryLab/MultiDirectory/blob/main/LICENSE
"""

import asyncio
import uuid
import weakref
from contextlib import suppress
from dataclasses import dataclass
from typing import AsyncGenerator, AsyncIterator, Generator, Iterator
from unittest.mock import AsyncMock, Mock

import aioldap3
import httpx
import pytest
import pytest_asyncio
import redis.asyncio as redis
import uvloop
from alembic import command
from alembic.config import Config as AlembicConfig
from dishka import (
    AsyncContainer,
    Provider,
    Scope,
    from_context,
    make_async_container,
    provide,
)
from dishka.integrations.fastapi import setup_dishka
from fastapi import FastAPI, Request, Response
from multidirectory import _create_basic_app
from sqlalchemy.ext.asyncio import (
    AsyncConnection,
    AsyncEngine,
    AsyncSession,
    async_sessionmaker,
)

from api import shadow_router
from api.audit.adapter import AuditPoliciesAdapter
from api.auth.adapters import (
    AuthFastAPIAdapter,
    MFAFastAPIAdapter,
    SessionFastAPIGateway,
)
from api.dhcp.adapter import DHCPAdapter
from api.ldap_schema.adapters.attribute_type import AttributeTypeFastAPIAdapter
from api.ldap_schema.adapters.entity_type import LDAPEntityTypeFastAPIAdapter
from api.ldap_schema.adapters.object_class import ObjectClassFastAPIAdapter
from api.main.adapters.dns import DNSFastAPIAdapter
from api.main.adapters.kerberos import KerberosFastAPIAdapter
from api.network.adapters.network import NetworkPolicyFastAPIAdapter
from api.shadow.adapter import ShadowAdapter
from config import Settings
from constants import ENTITY_TYPE_DATAS
from entities import AttributeType
from ioc import AuditRedisClient, MFACredsProvider, SessionStorageClient
from ldap_protocol.auth import AuthManager, MFAManager
from ldap_protocol.auth.setup_gateway import SetupGateway
from ldap_protocol.auth.use_cases import SetupUseCase
from ldap_protocol.auth.utils import (
    get_ip_from_request,
    get_user_agent_from_request,
)
from ldap_protocol.dhcp import AbstractDHCPManager, StubDHCPManager
from ldap_protocol.dialogue import LDAPSession
from ldap_protocol.dns import (
    AbstractDNSManager,
    DNSManagerSettings,
    StubDNSManager,
)
from ldap_protocol.dns.dns_gateway import DNSStateGateway
from ldap_protocol.dns.dto import DNSSettingDTO
from ldap_protocol.dns.use_cases import DNSUseCase
from ldap_protocol.identity import IdentityProvider
from ldap_protocol.identity.identity_provider_gateway import (
    IdentityProviderGateway,
)
from ldap_protocol.kerberos import AbstractKadmin
from ldap_protocol.kerberos.ldap_structure import KRBLDAPStructureManager
from ldap_protocol.kerberos.service import KerberosService
from ldap_protocol.kerberos.template_render import KRBTemplateRenderer
from ldap_protocol.ldap_requests.bind import BindRequest
from ldap_protocol.ldap_requests.contexts import (
    LDAPAddRequestContext,
    LDAPBindRequestContext,
    LDAPDeleteRequestContext,
    LDAPExtendedRequestContext,
    LDAPModifyDNRequestContext,
    LDAPModifyRequestContext,
    LDAPSearchRequestContext,
    LDAPUnbindRequestContext,
)
from ldap_protocol.ldap_schema.attribute_type_dao import AttributeTypeDAO
from ldap_protocol.ldap_schema.attribute_type_use_case import (
    AttributeTypeUseCase,
)
from ldap_protocol.ldap_schema.dto import EntityTypeDTO
from ldap_protocol.ldap_schema.entity_type_dao import EntityTypeDAO
from ldap_protocol.ldap_schema.entity_type_use_case import EntityTypeUseCase
from ldap_protocol.ldap_schema.object_class_dao import ObjectClassDAO
from ldap_protocol.ldap_schema.object_class_use_case import ObjectClassUseCase
from ldap_protocol.multifactor import LDAPMultiFactorAPI, MultifactorAPI
from ldap_protocol.permissions_checker import ApiPermissionsChecker
from ldap_protocol.policies.audit.audit_use_case import AuditUseCase
from ldap_protocol.policies.audit.destination_dao import AuditDestinationDAO
from ldap_protocol.policies.audit.events.managers import (
    NormalizedAuditManager,
    RawAuditManager,
)
from ldap_protocol.policies.audit.monitor import (
    AuditMonitor,
    AuditMonitorUseCase,
)
from ldap_protocol.policies.audit.policies_dao import AuditPoliciesDAO
from ldap_protocol.policies.audit.service import AuditService
from ldap_protocol.policies.network.gateway import NetworkPolicyGateway
from ldap_protocol.policies.network.use_cases import NetworkPolicyUseCase
from ldap_protocol.policies.password import (
    PasswordPolicyDAO,
    PasswordPolicyUseCases,
    PasswordPolicyValidator,
)
from ldap_protocol.policies.password.settings import PasswordValidatorSettings
from ldap_protocol.roles.access_manager import AccessManager
from ldap_protocol.roles.ace_dao import AccessControlEntryDAO
from ldap_protocol.roles.role_dao import RoleDAO
from ldap_protocol.roles.role_use_case import RoleUseCase
from ldap_protocol.server import PoolClientHandler
from ldap_protocol.session_storage import RedisSessionStorage, SessionStorage
from ldap_protocol.session_storage.repository import SessionRepository
from ldap_protocol.utils.queries import get_user
from password_manager.password_validator import PasswordValidator
from tests.constants import TEST_DATA


class TestProvider(Provider):
    """Test provider."""

    __test__ = False

    scope = Scope.RUNTIME
    settings = from_context(provides=Settings, scope=Scope.RUNTIME)
    _cached_session: AsyncSession | None = None
    _cached_kadmin: Mock | None = None
    _cached_audit_service: Mock | None = None
    _cached_dns_manager: Mock | None = None
    _cached_dhcp_manager: Mock | None = None
    _session_id: uuid.UUID | None = None

    @provide(scope=Scope.APP, provides=AbstractKadmin)
    async def get_kadmin(self) -> AsyncIterator[AsyncMock]:
        """Get mock kadmin."""
        kadmin = Mock()

        ok_response = Mock()
        ok_response.status_code = 200
        ok_response.aiter_bytes.return_value = map(bytes, zip(b"test_string"))

        kadmin.setup = AsyncMock()
        kadmin.ktadd = AsyncMock(return_value=ok_response)
        kadmin.get_status = AsyncMock(return_value=False)
        kadmin.add_principal = AsyncMock()
        kadmin.del_principal = AsyncMock()
        kadmin.rename_princ = AsyncMock()
        kadmin.create_or_update_principal_pw = AsyncMock()
        kadmin.change_principal_password = AsyncMock()
        kadmin.lock_principal = AsyncMock()
        kadmin.reset_setup = AsyncMock()

        if not self._cached_kadmin:
            self._cached_kadmin = kadmin

        yield self._cached_kadmin

        self._cached_kadmin = None

    @provide(scope=Scope.REQUEST, provides=AbstractDHCPManager)
    async def get_dhcp_mngr(self) -> AsyncIterator[AsyncMock]:
        """Get mock DHCP manager."""
        dhcp_manager = AsyncMock(spec=StubDHCPManager)

        if not self._cached_dhcp_manager:
            self._cached_dhcp_manager = dhcp_manager

        yield self._cached_dhcp_manager

        self._cached_dhcp_manager = None

    @provide(scope=Scope.REQUEST, provides=AbstractDNSManager)
    async def get_dns_mngr(self) -> AsyncIterator[AsyncMock]:
        """Get mock DNS manager."""
        dns_manager = AsyncMock(spec=StubDNSManager)

        dns_manager.setup.return_value = DNSSettingDTO(
            zone_name="example.com",
            dns_server_ip="127.0.0.1",
            tsig_key=None,
        )
        dns_manager.get_all_records.return_value = [
            {
                "type": "A",
                "records": [
                    {
                        "name": "example.com",
                        "value": "127.0.0.1",
                        "ttl": 3600,
                    },
                ],
            },
        ]
        dns_manager.get_server_options.return_value = [
            {
                "name": "dnssec-validation",
                "value": "no",
            },
        ]
        dns_manager.get_forward_zones.return_value = [
            {
                "name": "test.local",
                "type": "forward",
                "forwarders": [
                    "127.0.0.1",
                    "127.0.0.2",
                ],
            },
        ]
        dns_manager.get_all_zones_records.return_value = [
            {
                "name": "test.local",
                "type": "master",
                "records": [
                    {
                        "type": "A",
                        "records": [
                            {
                                "name": "example.com",
                                "value": "127.0.0.1",
                                "ttl": 3600,
                            },
                        ],
                    },
                ],
            },
        ]

        if not self._cached_dns_manager:
            self._cached_dns_manager = dns_manager

        yield self._cached_dns_manager

        self._cached_dns_manager = None

    @provide(scope=Scope.REQUEST, provides=DNSManagerSettings, cache=False)
    async def get_dns_mngr_settings(
        self,
        dns_state_gateway: DNSStateGateway,
    ) -> AsyncIterator["DNSManagerSettings"]:
        """Get DNS manager's settings."""

        async def resolve() -> str:
            return "127.0.0.1"

        resolver = resolve()
        yield await dns_state_gateway.get_dns_manager_settings(resolver)
        weakref.finalize(resolver, resolver.close)

    @provide(scope=Scope.REQUEST, provides=AttributeTypeDAO, cache=False)
    def get_attribute_type_dao(
        self,
        session: AsyncSession,
    ) -> AttributeTypeDAO:
        """Get Attribute Type DAO."""
        return AttributeTypeDAO(session)

    @provide(scope=Scope.REQUEST, provides=ObjectClassDAO, cache=False)
    def get_object_class_dao(self, session: AsyncSession) -> ObjectClassDAO:
        """Get Object Class DAO."""
        return ObjectClassDAO(session=session)

    get_entity_type_dao = provide(
        EntityTypeDAO,
        scope=Scope.REQUEST,
        cache=False,
    )
    attribute_type_use_case = provide(
        AttributeTypeUseCase,
        scope=Scope.REQUEST,
    )
    object_class_use_case = provide(ObjectClassUseCase, scope=Scope.REQUEST)

    password_use_cases = provide(PasswordPolicyUseCases, scope=Scope.REQUEST)
    password_policy_validator = provide(
        PasswordPolicyValidator,
        scope=Scope.REQUEST,
    )
    password_validator_settings = provide(
        PasswordValidatorSettings,
        scope=Scope.REQUEST,
    )
    password_policy_dao = provide(PasswordPolicyDAO, scope=Scope.REQUEST)
    password_validator = provide(PasswordValidator, scope=Scope.RUNTIME)
    dns_fastapi_adapter = provide(DNSFastAPIAdapter, scope=Scope.REQUEST)
    dns_use_case = provide(DNSUseCase, scope=Scope.REQUEST)
    dns_state_gateway = provide(DNSStateGateway, scope=Scope.REQUEST)

    @provide(scope=Scope.RUNTIME, provides=AsyncEngine)
    def get_engine(self, settings: Settings) -> AsyncEngine:
        """Get async engine."""
        return settings.engine

    @provide(scope=Scope.APP, provides=async_sessionmaker[AsyncSession])
    def get_session_factory(
        self,
        engine: AsyncEngine,
    ) -> async_sessionmaker[AsyncSession]:
        """Create session factory."""
        return async_sessionmaker(
            engine,
            expire_on_commit=False,
            autoflush=False,
            autocommit=False,
        )

    @provide(scope=Scope.APP, cache=False)
    async def get_session(
        self,
        engine: AsyncEngine,
        session_factory: async_sessionmaker[AsyncSession],
    ) -> AsyncIterator[AsyncSession]:
        """Get test session with a savepoint."""
        if self._cached_session:
            yield self._cached_session
            return

        connection = await engine.connect()
        trans = await connection.begin()

        async_session = session_factory(
            bind=connection,
            info={"mode": "test_transaction"},
            join_transaction_mode="create_savepoint",
        )

        self._cached_session = async_session
        self._session_id = uuid.uuid4()

        yield async_session

        self._cached_session = None
        self._session_id = None

        async_session.expire_all()
        await trans.rollback()
        await async_session.close()
        await connection.close()

    @provide(scope=Scope.SESSION)
    async def get_ldap_session(
        self,
        storage: SessionStorage,
    ) -> AsyncIterator[LDAPSession]:
        """Create ldap session."""
        session = LDAPSession(storage=storage)
        await session.start()
        yield session
        await session.disconnect()

    monitor_use_case = provide(AuditMonitorUseCase, scope=Scope.REQUEST)

    @provide(scope=Scope.REQUEST, provides=MultifactorAPI)
    async def get_mfa_api(self) -> Mock:
        """Create mock mfa."""
        mfa = Mock()
        mfa.ldap_validate_mfa = AsyncMock()
        mfa.get_create_mfa = AsyncMock(return_value="example.com")
        return mfa

    @provide(scope=Scope.REQUEST, provides=LDAPMultiFactorAPI)
    async def get_mfa_ldap_api(self) -> Mock:
        """Create mock mfa."""
        mfa = Mock()
        mfa.ldap_validate_mfa = AsyncMock()
        mfa.get_create_mfa = AsyncMock(return_value="example.com")
        return mfa

    @provide(scope=Scope.APP)
    async def get_redis_for_sessions(
        self,
        settings: Settings,
    ) -> AsyncIterator[SessionStorageClient]:
        """Get redis connection."""
        client = redis.Redis.from_url(str(settings.SESSION_STORAGE_URL))

        if not await client.ping():
            raise SystemError("Redis is not available")

        yield SessionStorageClient(client)

        await client.flushdb()
        with suppress(RuntimeError):
            await client.aclose()

    @provide(scope=Scope.APP)
    async def get_session_storage(
        self,
        client: SessionStorageClient,
        settings: Settings,
    ) -> SessionStorage:
        """Get session storage."""
        return RedisSessionStorage(
            client,
            settings.SESSION_KEY_LENGTH,
            settings.SESSION_KEY_EXPIRE_SECONDS,
        )

    role_dao = provide(RoleDAO, scope=Scope.REQUEST, cache=False)
    ace_dao = provide(AccessControlEntryDAO, scope=Scope.REQUEST)
    access_manager = provide(AccessManager, scope=Scope.REQUEST)
    role_use_case = provide(RoleUseCase, scope=Scope.REQUEST)

    identity_fastapi_adapter = provide(
        AuthFastAPIAdapter,
        scope=Scope.REQUEST,
    )

    identity_manager = provide(
        AuthManager,
        scope=Scope.REQUEST,
    )

    @provide(scope=Scope.REQUEST)
    async def get_identity_provider(
        self,
        request: Request,
        session_storage: SessionStorage,
        settings: Settings,
        identity_provider_gateway: IdentityProviderGateway,
    ) -> IdentityProvider:
        """Create ldap session."""
        ip_from_request = get_ip_from_request(request)
        user_agent = get_user_agent_from_request(request)

        return IdentityProvider(
            session_storage,
            settings,
            identity_provider_gateway,
            ip_from_request=str(ip_from_request),
            user_agent=user_agent,
            session_key=request.cookies.get("id", ""),
        )

    identity_provider_gateway = provide(
        IdentityProviderGateway,
        scope=Scope.REQUEST,
    )
    mfa_fastapi_adapter = provide(MFAFastAPIAdapter, scope=Scope.REQUEST)
    mfa_manager = provide(MFAManager, scope=Scope.REQUEST)
    ldap_entity_type_adapter = provide(
        LDAPEntityTypeFastAPIAdapter,
        scope=Scope.REQUEST,
    )

    kerberos_service = provide(KerberosService, scope=Scope.REQUEST)
    kerberos_fastapi_adapter = provide(
        KerberosFastAPIAdapter,
        scope=Scope.REQUEST,
    )

    @provide(scope=Scope.REQUEST)
    def get_krb_template_render(
        self,
        settings: Settings,
    ) -> KRBTemplateRenderer:
        """Provide KRBTemplateRenderer with settings.TEMPLATES."""
        return KRBTemplateRenderer(settings.TEMPLATES)

    krb_ldap_manager = provide(KRBLDAPStructureManager, scope=Scope.REQUEST)
    audit_policy_dao = provide(AuditPoliciesDAO, scope=Scope.REQUEST)
    audit_use_case = provide(AuditUseCase, scope=Scope.REQUEST)
    audit_destination_dao = provide(AuditDestinationDAO, scope=Scope.REQUEST)

    @provide(scope=Scope.REQUEST, provides=AuditService)
    async def get_audit_service(self) -> AsyncIterator[AsyncMock]:
        """Provide a mock audit service."""
        audit_service = Mock()

        ok_response = Mock()
        ok_response.status_code = 200

        audit_service.get_policies = AsyncMock(return_value=[])
        audit_service.update_policy = AsyncMock(return_value=None)
        audit_service.get_destinations = AsyncMock(return_value=[])
        audit_service.create_destination = AsyncMock(return_value=None)
        audit_service.update_destination = AsyncMock(return_value=None)
        audit_service.delete_destination = AsyncMock(return_value=None)

        if not self._cached_audit_service:
            self._cached_audit_service = audit_service

        yield self._cached_audit_service

        self._cached_audit_service = None

    audit_adapter = provide(AuditPoliciesAdapter, scope=Scope.REQUEST)

    @provide(scope=Scope.RUNTIME)
    async def get_audit_redis_client(
        self,
        settings: Settings,
    ) -> AsyncIterator[AuditRedisClient]:
        """Get audit redis client."""
        client = redis.Redis.from_url(str(settings.EVENT_HANDLER_URL))

        if not await client.ping():
            raise SystemError("Redis is not available")

        yield AuditRedisClient(client)

        with suppress(RuntimeError):
            await client.aclose()

    @provide(scope=Scope.APP)
    async def get_raw_audit_manager(
        self,
        client: AuditRedisClient,
        settings: Settings,
    ) -> AsyncIterator[RawAuditManager]:
        """Get raw audit manager."""
        yield RawAuditManager(
            client,
            settings.RAW_EVENT_STREAM_NAME,
            settings.EVENT_HANDLER_GROUP,
            settings.EVENT_CONSUMER_NAME,
            settings.IS_PROC_EVENT_KEY,
        )

    @provide(scope=Scope.APP)
    async def get_normalized_audit_manager(
        self,
        client: AuditRedisClient,
        settings: Settings,
    ) -> AsyncIterator[NormalizedAuditManager]:
        """Get raw audit manager."""
        yield NormalizedAuditManager(
            client,
            settings.NORMALIZED_EVENT_STREAM_NAME,
            settings.EVENT_SENDER_GROUP,
            settings.EVENT_CONSUMER_NAME,
            settings.IS_PROC_EVENT_KEY,
        )

    shadow_adapter = provide(
        ShadowAdapter,
        scope=Scope.REQUEST,
    )
    request = from_context(provides=Request, scope=Scope.REQUEST)
    audit_monitor = provide(AuditMonitor, scope=Scope.REQUEST)

    add_request_context = provide(
        LDAPAddRequestContext,
        scope=Scope.REQUEST,
    )
    bind_request_context = provide(
        LDAPBindRequestContext,
        scope=Scope.REQUEST,
    )
    delete_request_context = provide(
        LDAPDeleteRequestContext,
        scope=Scope.REQUEST,
    )
    extended_request_context = provide(
        LDAPExtendedRequestContext,
        scope=Scope.REQUEST,
    )
    modify_request_context = provide(
        LDAPModifyRequestContext,
        scope=Scope.REQUEST,
    )
    modify_dn_request_context = provide(
        LDAPModifyDNRequestContext,
        scope=Scope.REQUEST,
    )
    search_request_context = provide(
        LDAPSearchRequestContext,
        scope=Scope.REQUEST,
    )
    unbind_request_context = provide(
        LDAPUnbindRequestContext,
        scope=Scope.REQUEST,
    )
    session_repository = provide(SessionRepository, scope=Scope.REQUEST)
    session_gateway = provide(SessionFastAPIGateway, scope=Scope.REQUEST)
    attribute_type_fastapi_adapter = provide(
        AttributeTypeFastAPIAdapter,
        scope=Scope.REQUEST,
    )
    object_class_fastapi_adapter = provide(
        ObjectClassFastAPIAdapter,
        scope=Scope.REQUEST,
    )

    entity_type_use_case = provide(EntityTypeUseCase, scope=Scope.REQUEST)

    dhcp_adapter = provide(DHCPAdapter, scope=Scope.REQUEST)
    setup_gateway = provide(SetupGateway, scope=Scope.REQUEST)
    setup_use_case = provide(SetupUseCase, scope=Scope.REQUEST)
    network_policy_adapter = provide(
        NetworkPolicyFastAPIAdapter,
        scope=Scope.REQUEST,
    )
    network_policy_use_case = provide(
        NetworkPolicyUseCase,
        scope=Scope.REQUEST,
    )
    network_policy_gateway = provide(NetworkPolicyGateway, scope=Scope.REQUEST)

    api_permissions_checker = provide(
        ApiPermissionsChecker,
        scope=Scope.REQUEST,
    )


@dataclass
class TestCreds:
    """Test credentials class."""

    __test__ = False

    un: str
    pw: str


@dataclass
class TestAdminCreds(TestCreds):
    """Test admin credentials class."""

    __test__ = False


@pytest_asyncio.fixture(scope="session")
async def container(settings: Settings) -> AsyncIterator[AsyncContainer]:
    """Create test container."""
    ctnr = make_async_container(
        TestProvider(),
        MFACredsProvider(),
        context={Settings: settings},
        start_scope=Scope.RUNTIME,
    )
    yield ctnr
    await ctnr.close()


class MutePolicyBindRequest(BindRequest):
    """Mute group validaton."""

    __test__ = False

    @staticmethod
    async def is_user_group_valid(*args, **kwargs) -> bool:  # type: ignore
        """Stub."""
        return True


@pytest_asyncio.fixture
async def kadmin(container: AsyncContainer) -> AsyncIterator[AbstractKadmin]:
    """Get di kadmin."""
    async with container(scope=Scope.APP) as container:
        yield await container.get(AbstractKadmin)


@pytest_asyncio.fixture
async def audit_service(
    container: AsyncContainer,
) -> AsyncIterator[AuditService]:
    """Get di audit_service."""
    async with container(scope=Scope.REQUEST) as container:
        yield await container.get(AuditService)


@pytest.fixture(scope="session")
def event_loop() -> Generator:
    """Create uvloop event loop."""
    loop = uvloop.new_event_loop()
    yield loop
    with suppress(asyncio.CancelledError, RuntimeError):
        asyncio.gather(*asyncio.tasks.all_tasks(loop)).cancel()
        loop.close()


@pytest.fixture(scope="session")
def settings() -> Settings:
    """Get settings."""
    return Settings.from_os()


@pytest_asyncio.fixture(scope="session", autouse=True)
async def _migrations(
    container: AsyncContainer,
    settings: Settings,
) -> AsyncGenerator:
    """Run simple migrations."""
    engine = await container.get(AsyncEngine)

    config = AlembicConfig("alembic.ini")
    config.attributes["app_settings"] = settings

    def upgrade(conn: AsyncConnection) -> None:
        config.attributes["connection"] = conn
        command.upgrade(config, "head")

    def downgrade(conn: AsyncConnection) -> None:
        config.attributes["connection"] = conn
        command.downgrade(config, "base")

    async with engine.begin() as conn:
        config.attributes["connection"] = conn
        await conn.run_sync(upgrade)  # type: ignore

    yield

    async with engine.begin() as conn:
        await conn.run_sync(downgrade)  # type: ignore


@pytest_asyncio.fixture(scope="function")
async def session(
    container: AsyncContainer,
    handler: PoolClientHandler,
) -> AsyncIterator[AsyncSession]:
    """Get session and acquire after completion."""
    async with container(scope=Scope.APP) as container:
        session = await container.get(AsyncSession)
        handler.container = container
        yield session


@pytest_asyncio.fixture(scope="function")
async def raw_audit_manager(
    container: AsyncContainer,
) -> AsyncIterator[RawAuditManager]:
    """Get raw audit adapter."""
    async with container(scope=Scope.APP) as container:
        yield await container.get(RawAuditManager)


@pytest_asyncio.fixture(scope="function")
async def setup_session(
    session: AsyncSession,
    raw_audit_manager: RawAuditManager,
    password_validator: PasswordValidator,
) -> None:
    """Get session and acquire after completion."""
    object_class_dao = ObjectClassDAO(session)
    entity_type_dao = EntityTypeDAO(session, object_class_dao=object_class_dao)
    for entity_type_data in ENTITY_TYPE_DATAS:
        await entity_type_dao.create(
            dto=EntityTypeDTO(
                id=None,
                name=entity_type_data["name"],  # type: ignore
                object_class_names=entity_type_data["object_class_names"],  # type: ignore
                is_system=True,
            ),
        )

    await session.flush()

    audit_policy_dao = AuditPoliciesDAO(session)
    audit_destination_dao = AuditDestinationDAO(session)
    audit_use_case = AuditUseCase(
        audit_policy_dao,
        audit_destination_dao,
        raw_audit_manager,
    )
    password_policy_dao = PasswordPolicyDAO(session)
    password_policy_validator = PasswordPolicyValidator(
        PasswordValidatorSettings(),
        password_validator,
    )
    password_use_cases = PasswordPolicyUseCases(
        password_policy_dao,
        password_policy_validator,
    )
    setup_gateway = SetupGateway(session, password_validator, entity_type_dao)
    await audit_use_case.create_policies()
    await setup_gateway.setup_enviroment(
        dn="md.test",
        data=TEST_DATA,
        username="user0",
    )

    # NOTE: after setup environment we need base DN to be created
    await password_use_cases.create_default_domain_policy()

    role_dao = RoleDAO(session)
    ace_dao = AccessControlEntryDAO(session)
    role_use_case = RoleUseCase(role_dao, ace_dao)
    await role_use_case.create_domain_admins_role()

    session.add(
        AttributeType(
            oid="1.2.3.4.5.6.7.8",
            name="attr_with_bvalue",
            syntax="1.3.6.1.4.1.1466.115.121.1.40",  # Octet String
            single_value=True,
            no_user_modification=False,
            is_system=True,
        ),
    )
    session.add(
        AttributeType(
            oid="1.2.3.4.5.6.7.8.9",
            name="testing_attr",
            syntax="1.3.6.1.4.1.1466.115.121.1.15",
            single_value=True,
            no_user_modification=False,
            is_system=True,
        ),
    )
    await session.commit()


@pytest_asyncio.fixture(scope="function")
async def ldap_session(
    container: AsyncContainer,
) -> AsyncIterator[LDAPSession]:
    """Yield empty session."""
    async with container(scope=Scope.SESSION) as container:
        yield await container.get(LDAPSession)


@pytest_asyncio.fixture(scope="function")
async def ldap_bound_session(
    ldap_session: LDAPSession,
    session: AsyncSession,
    creds: TestCreds,
    setup_session: None,  # noqa: ARG001
) -> AsyncIterator[LDAPSession]:
    """Yield bound session."""
    user = await get_user(session, creds.un)
    assert user
    await ldap_session.set_user(user)
    yield ldap_session
    return


@pytest_asyncio.fixture(scope="session")
async def handler(
    settings: Settings,
    container: AsyncContainer,
) -> AsyncIterator[PoolClientHandler]:
    """Create test handler."""
    async with container(scope=Scope.APP) as app_scope:
        yield PoolClientHandler(settings, app_scope)


@pytest_asyncio.fixture(scope="function")
async def entity_type_dao(
    container: AsyncContainer,
) -> AsyncIterator[EntityTypeDAO]:
    """Get session and acquire after completion."""
    async with container(scope=Scope.APP) as container:
        session = await container.get(AsyncSession)
        object_class_dao = ObjectClassDAO(session)
        yield EntityTypeDAO(session, object_class_dao)


@pytest_asyncio.fixture(scope="function")
async def password_policy_dao(
    container: AsyncContainer,
) -> AsyncIterator[PasswordPolicyDAO]:
    """Get session and acquire after completion."""
    async with container(scope=Scope.APP) as container:
        session = await container.get(AsyncSession)
        yield PasswordPolicyDAO(session)


@pytest_asyncio.fixture(scope="function")
async def password_validator(
    container: AsyncContainer,
) -> AsyncIterator[PasswordValidator]:
    """Get session and acquire after completion."""
    async with container(scope=Scope.APP) as container:
        yield PasswordValidator()


@pytest_asyncio.fixture(scope="function")
async def password_validator_settings(
    container: AsyncContainer,
) -> AsyncIterator[PasswordValidatorSettings]:
    """Get session and acquire after completion."""
    async with container(scope=Scope.APP) as container:
        yield PasswordValidatorSettings()


@pytest_asyncio.fixture(scope="function")
async def password_policy_validator(
    container: AsyncContainer,
    password_validator_settings: PasswordValidatorSettings,
    password_validator: PasswordValidator,
) -> AsyncIterator[PasswordPolicyValidator]:
    """Get session and acquire after completion."""
    async with container(scope=Scope.APP) as container:
        yield PasswordPolicyValidator(
            password_validator_settings,
            password_validator,
        )


@pytest_asyncio.fixture(scope="function")
async def attribute_type_dao(
    container: AsyncContainer,
) -> AsyncIterator[AttributeTypeDAO]:
    """Get session and acquire after completion."""
    async with container(scope=Scope.APP) as container:
        session = await container.get(AsyncSession)
        yield AttributeTypeDAO(session)


@pytest_asyncio.fixture(scope="function")
async def role_dao(container: AsyncContainer) -> AsyncIterator[RoleDAO]:
    """Get session and acquire after completion."""
    async with container(scope=Scope.APP) as container:
        session = await container.get(AsyncSession)
        yield RoleDAO(session)


@pytest_asyncio.fixture(scope="function")
async def access_control_entry_dao(
    container: AsyncContainer,
) -> AsyncIterator[AccessControlEntryDAO]:
    """Get session and aquire after completion."""
    async with container(scope=Scope.APP) as container:
        session = await container.get(AsyncSession)
        yield AccessControlEntryDAO(session)


@pytest.fixture
def access_manager() -> AccessManager:
    """Get access manager."""
    return AccessManager()


@pytest_asyncio.fixture(scope="function")
async def role_use_case(
    container: AsyncContainer,
) -> AsyncIterator[RoleUseCase]:
    """Get role use case."""
    async with container(scope=Scope.APP) as container:
        session = await container.get(AsyncSession)
        role_dao = RoleDAO(session)
        ace_dao = AccessControlEntryDAO(session)
        yield RoleUseCase(role_dao, ace_dao)


@pytest.fixture(scope="session", autouse=True)
def _server(
    event_loop: asyncio.BaseEventLoop,
    handler: PoolClientHandler,
) -> Generator:
    """Run server in background."""
    task = asyncio.ensure_future(handler.start(), loop=event_loop)
    event_loop.run_until_complete(asyncio.sleep(0.1))
    yield
    with suppress(asyncio.CancelledError):
        task.cancel()


@pytest.fixture
async def ldap_client(
    settings: Settings,
    creds: TestCreds,
) -> AsyncIterator[aioldap3.LDAPConnection]:
    """Get LDAP client without credentials."""
    conn = aioldap3.LDAPConnection(
        aioldap3.Server(host=str(settings.HOST), port=settings.PORT),
    )
    await conn.bind(creds.un, creds.pw)
    yield conn
    await conn.unbind()


@pytest.fixture
async def anonymous_ldap_client(
    settings: Settings,
) -> AsyncIterator[aioldap3.LDAPConnection]:
    """Get LDAP client without credentials."""
    conn = aioldap3.LDAPConnection(
        aioldap3.Server(host=str(settings.HOST), port=settings.PORT),
    )
    await conn.bind()
    yield conn
    await conn.unbind()


@pytest_asyncio.fixture(scope="function")
async def app(
    settings: Settings,
    container: AsyncContainer,
) -> AsyncIterator[FastAPI]:
    """App creator fixture."""
    async with container(scope=Scope.APP) as container:
        app = _create_basic_app(settings)
        app.include_router(shadow_router, prefix="/shadow")
        setup_dishka(container, app)
        yield app


@pytest_asyncio.fixture(scope="function")
async def unbound_http_client(
    app: FastAPI,
) -> AsyncIterator[httpx.AsyncClient]:
    """Get async client for fastapi tests.

    :param FastAPI app: asgi app
    :yield Iterator[AsyncIterator[httpx.AsyncClient]]: yield client
    """
    async with httpx.AsyncClient(
        transport=httpx.ASGITransport(app=app, root_path="/api"),
        timeout=3,
        base_url="http://test",
    ) as client:
        yield client


@pytest_asyncio.fixture(scope="function")
async def http_client(
    unbound_http_client: httpx.AsyncClient,
    creds: TestCreds,
    setup_session: None,  # noqa: ARG001
) -> httpx.AsyncClient:
    """Authenticate and return client with cookies.

    :param httpx.AsyncClient unbound_http_client: client w/o cookies
    :param TestCreds creds: creds to authn
    :param None setup_session: just a fixture call
    :return httpx.AsyncClient: bound client with cookies
    """
    response = await unbound_http_client.post(
        "auth/",
        data={"username": creds.un, "password": creds.pw},
    )

    assert response.status_code == 200
    assert unbound_http_client.cookies.get("id")

    return unbound_http_client


@pytest_asyncio.fixture(scope="function")
<<<<<<< HEAD
async def http_client_without_perms(
    unbound_http_client: httpx.AsyncClient,
    # creds_without_api_perms: TestCreds,
    setup_session: None,  # noqa: ARG001
) -> httpx.AsyncClient:
    """Authenticate and return client with cookies.

    :param httpx.AsyncClient unbound_http_client: client w/o cookies
    :param TestCreds creds: creds to authn
    :param None setup_session: just a fixture call
    :return httpx.AsyncClient: bound client with cookies
    """
    response = await unbound_http_client.post(
        "auth/",
        data={
            "username": "user_admin",
            "password": "password",
        },
    )

    assert response.status_code == 200
    assert unbound_http_client.cookies.get("id")

    return unbound_http_client
=======
async def admin_http_client(
    app: FastAPI,
    admin_creds: TestAdminCreds,
    setup_session: None,  # noqa: ARG001
) -> AsyncIterator[httpx.AsyncClient]:
    """Authenticate as admin and return client with cookies.

    :param httpx.AsyncClient unbound_http_client: client w/o cookies
    :param None setup_session: just a fixture call
    :return httpx.AsyncClient: bound client with cookies
    """
    async with httpx.AsyncClient(
        transport=httpx.ASGITransport(app=app, root_path="/api"),
        timeout=3,
        base_url="http://test",
    ) as unbound_http_client:
        response = await unbound_http_client.post(
            "auth/",
            data={"username": admin_creds.un, "password": admin_creds.pw},
        )

        assert response.status_code == 200
        assert unbound_http_client.cookies.get("id")

        yield unbound_http_client
>>>>>>> 9f8119c0


@pytest.fixture
def creds(user: dict) -> TestCreds:
    """Get creds from test data."""
    return TestCreds(user["sam_account_name"], user["password"])


@pytest.fixture
def user() -> dict:
    """Get user data."""
    return TEST_DATA[1]["children"][0]["organizationalPerson"]  # type: ignore


@pytest.fixture
<<<<<<< HEAD
def creds_without_api_perms(user_without_api_perms: dict) -> TestCreds:
    """Get creds from test data."""
    return TestCreds(
        user_without_api_perms["sam_account_name"],
        user_without_api_perms["password"],
=======
def admin_creds(admin_user: dict) -> TestAdminCreds:
    """Get admin creds from test data."""
    return TestAdminCreds(
        admin_user["sam_account_name"],
        admin_user["password"],
>>>>>>> 9f8119c0
    )


@pytest.fixture
<<<<<<< HEAD
def user_without_api_perms() -> dict:
    """Get user data."""
=======
def admin_user() -> dict:
    """Get admin user data."""
>>>>>>> 9f8119c0
    return TEST_DATA[1]["children"][1]["organizationalPerson"]  # type: ignore


@pytest.fixture
<<<<<<< HEAD
async def api_permissions_checker(
    request_container: AsyncContainer,
) -> AsyncIterator[ApiPermissionsChecker]:
    """Get all api permissions."""
    return await request_container.get(ApiPermissionsChecker)


@pytest_asyncio.fixture
async def request_params() -> dict:
    """Return minimal ASGI scope plus response for request-scoped providers."""
    scope = {
        "type": "http",
        "method": "GET",
        "scheme": "http",
        "path": "/",
        "query_string": b"",
        "root_path": "",
        "headers": [],
        "client": ("127.0.0.1", 0),
        "server": ("testserver", 80),
    }
    request = Request(scope)
    response = Response()
    return {Request: request, Response: response}


@pytest_asyncio.fixture
async def request_container(
    container: AsyncContainer,
    request_params: dict,
) -> AsyncIterator[AsyncContainer]:
    """Create request scope with Request context."""
    async with container(scope=Scope.REQUEST, context=request_params) as cont:
        yield cont


@pytest.fixture
=======
>>>>>>> 9f8119c0
def _force_override_tls(settings: Settings) -> Iterator:
    """Override tls status for tests."""
    current_status = settings.USE_CORE_TLS
    settings.USE_CORE_TLS = True
    yield
    settings.USE_CORE_TLS = current_status


@pytest_asyncio.fixture
async def dns_manager(
    container: AsyncContainer,
) -> AsyncIterator[AbstractDNSManager]:
    """Get DI DNS manager."""
    async with container(scope=Scope.REQUEST) as container:
        yield await container.get(AbstractDNSManager)


@pytest_asyncio.fixture
async def dhcp_manager(
    request_container: AsyncContainer,
) -> AsyncIterator[AbstractDHCPManager]:
    """Get DI DHCP manager."""
    yield await request_container.get(AbstractDHCPManager)


@pytest.fixture
async def storage(container: AsyncContainer) -> AsyncIterator[SessionStorage]:
    """Return session storage."""
    async with container() as c:
        yield await c.get(SessionStorage)


@pytest.fixture
async def ctx_bind(
    container: AsyncContainer,
) -> AsyncIterator[LDAPBindRequestContext]:
    """Return session storage."""
    async with container(scope=Scope.REQUEST) as c:
        yield await c.get(LDAPBindRequestContext)


@pytest.fixture
async def ctx_unbind(
    container: AsyncContainer,
) -> AsyncIterator[LDAPUnbindRequestContext]:
    """Return session storage."""
    async with container(scope=Scope.REQUEST) as c:
        yield await c.get(LDAPUnbindRequestContext)


@pytest.fixture
async def ctx_add(
    container: AsyncContainer,
) -> AsyncIterator[LDAPAddRequestContext]:
    """Return session storage."""
    async with container(scope=Scope.REQUEST) as c:
        yield await c.get(LDAPAddRequestContext)


@pytest.fixture
async def ctx_search(
    container: AsyncContainer,
) -> AsyncIterator[LDAPSearchRequestContext]:
    """Return session storage."""
    async with container(scope=Scope.REQUEST) as c:
        yield await c.get(LDAPSearchRequestContext)<|MERGE_RESOLUTION|>--- conflicted
+++ resolved
@@ -1050,7 +1050,6 @@
 
 
 @pytest_asyncio.fixture(scope="function")
-<<<<<<< HEAD
 async def http_client_without_perms(
     unbound_http_client: httpx.AsyncClient,
     # creds_without_api_perms: TestCreds,
@@ -1075,7 +1074,9 @@
     assert unbound_http_client.cookies.get("id")
 
     return unbound_http_client
-=======
+
+
+@pytest_asyncio.fixture(scope="function")
 async def admin_http_client(
     app: FastAPI,
     admin_creds: TestAdminCreds,
@@ -1101,7 +1102,6 @@
         assert unbound_http_client.cookies.get("id")
 
         yield unbound_http_client
->>>>>>> 9f8119c0
 
 
 @pytest.fixture
@@ -1117,35 +1117,36 @@
 
 
 @pytest.fixture
-<<<<<<< HEAD
 def creds_without_api_perms(user_without_api_perms: dict) -> TestCreds:
     """Get creds from test data."""
     return TestCreds(
         user_without_api_perms["sam_account_name"],
         user_without_api_perms["password"],
-=======
+    )
+
+
+@pytest.fixture
 def admin_creds(admin_user: dict) -> TestAdminCreds:
     """Get admin creds from test data."""
     return TestAdminCreds(
         admin_user["sam_account_name"],
         admin_user["password"],
->>>>>>> 9f8119c0
-    )
-
-
-@pytest.fixture
-<<<<<<< HEAD
+    )
+
+
+@pytest.fixture
 def user_without_api_perms() -> dict:
     """Get user data."""
-=======
+    return TEST_DATA[1]["children"][1]["organizationalPerson"]  # type: ignore
+
+
+@pytest.fixture
 def admin_user() -> dict:
     """Get admin user data."""
->>>>>>> 9f8119c0
     return TEST_DATA[1]["children"][1]["organizationalPerson"]  # type: ignore
 
 
 @pytest.fixture
-<<<<<<< HEAD
 async def api_permissions_checker(
     request_container: AsyncContainer,
 ) -> AsyncIterator[ApiPermissionsChecker]:
@@ -1183,8 +1184,6 @@
 
 
 @pytest.fixture
-=======
->>>>>>> 9f8119c0
 def _force_override_tls(settings: Settings) -> Iterator:
     """Override tls status for tests."""
     current_status = settings.USE_CORE_TLS
