"""Test main config.

Copyright (c) 2024 MultiFactor
License: https://github.com/MultiDirectoryLab/MultiDirectory/blob/main/LICENSE
"""

import asyncio
import uuid
import weakref
from contextlib import suppress
from dataclasses import dataclass
from typing import (
    Any,
    AsyncGenerator,
    AsyncIterator,
    Generator,
    Iterator,
    Literal,
)
from unittest.mock import AsyncMock, Mock

import aioldap3
import httpx
import pytest
import pytest_asyncio
import redis.asyncio as redis
import uvloop
from alembic import command
from alembic.config import Config as AlembicConfig
from dishka import (
    AsyncContainer,
    Provider,
    Scope,
    from_context,
    make_async_container,
    provide,
)
from dishka.integrations.fastapi import setup_dishka
from fastapi import FastAPI
from multidirectory import _create_basic_app
from sqlalchemy import select
from sqlalchemy.ext.asyncio import (
    AsyncConnection,
    AsyncEngine,
    AsyncSession,
    async_sessionmaker,
    create_async_engine,
)

from api import shadow_router
from config import Settings
from extra import TEST_DATA, setup_enviroment
from ioc import MFACredsProvider, SessionStorageClient
from ldap_protocol.dialogue import LDAPSession
from ldap_protocol.dns import (
    AbstractDNSManager,
    DNSManagerSettings,
    get_dns_manager_settings,
)
from ldap_protocol.kerberos import AbstractKadmin
from ldap_protocol.ldap_requests.bind import BindRequest
from ldap_protocol.ldap_schema.attribute_type_dao import AttributeTypeDAO
from ldap_protocol.ldap_schema.entity_type_dao import EntityTypeDAO
from ldap_protocol.ldap_schema.object_class_dao import ObjectClassDAO
from ldap_protocol.multifactor import LDAPMultiFactorAPI, MultifactorAPI
from ldap_protocol.policies.access_policy import create_access_policy
from ldap_protocol.server import PoolClientHandler
from ldap_protocol.session_storage import RedisSessionStorage, SessionStorage
from ldap_protocol.utils.queries import get_user
from models import Directory


class TestProvider(Provider):
    """Test provider."""

    __test__ = False

    scope = Scope.RUNTIME
    settings = from_context(provides=Settings, scope=Scope.RUNTIME)
    _cached_session: AsyncSession | None = None
    _cached_kadmin: Mock | None = None
    _cached_dns_manager: Mock | None = None
    _session_id: uuid.UUID | None = None

    @provide(scope=Scope.APP, provides=AbstractKadmin)
    async def get_kadmin(self) -> AsyncIterator[AsyncMock]:
        """Get mock kadmin."""
        kadmin = Mock()

        ok_response = Mock()
        ok_response.status_code = 200
        ok_response.aiter_bytes.return_value = map(bytes, zip(b"test_string"))

        kadmin.setup = AsyncMock()
        kadmin.ktadd = AsyncMock(return_value=ok_response)
        kadmin.get_status = AsyncMock(return_value=False)
        kadmin.add_principal = AsyncMock()
        kadmin.del_principal = AsyncMock()
        kadmin.rename_princ = AsyncMock()
        kadmin.create_or_update_principal_pw = AsyncMock()
        kadmin.change_principal_password = AsyncMock()
        kadmin.lock_principal = AsyncMock()
        kadmin.reset_setup = AsyncMock()

        if not self._cached_kadmin:
            self._cached_kadmin = kadmin

        yield self._cached_kadmin

        self._cached_kadmin = None

    @provide(scope=Scope.REQUEST, provides=AbstractDNSManager)
    async def get_dns_mngr(self) -> AsyncIterator[AsyncMock]:
        """Get mock DNS manager."""
        dns_manager = Mock()

        dns_manager.create_record = AsyncMock()
        dns_manager.update_record = AsyncMock()
        dns_manager.delete_record = AsyncMock()
        dns_manager.get_all_records = AsyncMock(
            return_value=[
                {
                    "record_type": "A",
                    "records": [
                        {
                            "record_name": "example.com",
                            "record_value": "127.0.0.1",
                            "ttl": 3600,
                        },
                    ],
                },
            ]
        )
        dns_manager.setup = AsyncMock()

        if not self._cached_dns_manager:
            self._cached_dns_manager = dns_manager

        yield self._cached_dns_manager

        self._cached_dns_manager = None

    @provide(scope=Scope.REQUEST, provides=DNSManagerSettings, cache=False)
    async def get_dns_mngr_settings(
        self,
        session: AsyncSession,
    ) -> AsyncIterator["DNSManagerSettings"]:
        """Get DNS manager's settings."""

        async def resolve() -> str:
            return "127.0.0.1"

        resolver = resolve()
        yield await get_dns_manager_settings(session, resolver)
        weakref.finalize(resolver, resolver.close)

    @provide(scope=Scope.REQUEST, provides=AttributeTypeDAO, cache=False)
    def get_attribute_type_dao(
        self,
        session: AsyncSession,
    ) -> AttributeTypeDAO:
        """Get Attribute Type DAO."""
        return AttributeTypeDAO(session)

    @provide(scope=Scope.REQUEST, provides=ObjectClassDAO, cache=False)
    def get_object_class_dao(
        self,
        session: AsyncSession,
    ) -> ObjectClassDAO:
        """Get Object Class DAO."""
        attribute_type_dao = AttributeTypeDAO(session)
        return ObjectClassDAO(
            attribute_type_dao=attribute_type_dao,
            session=session,
        )

    @provide(scope=Scope.REQUEST, provides=EntityTypeDAO, cache=False)
    def get_entity_type_dao(
        self,
        session: AsyncSession,
    ) -> EntityTypeDAO:
        """Get Entity Type DAO."""
        return EntityTypeDAO(session)

    @provide(scope=Scope.RUNTIME, provides=AsyncEngine)
    def get_engine(self, settings: Settings) -> AsyncEngine:
        """Get async engine.

        Args:
            settings (Settings): Settings with database dsn.
        """
        return create_async_engine(str(settings.POSTGRES_URI), pool_size=10)

    @provide(scope=Scope.APP, provides=async_sessionmaker[AsyncSession])
    def get_session_factory(
        self,
        engine: AsyncEngine,
    ) -> async_sessionmaker[AsyncSession]:
        """Create session factory.

        Args:
            engine (AsyncEngine): async engine
        """
        return async_sessionmaker(
            engine,
            expire_on_commit=False,
            autoflush=False,
            autocommit=False,
        )

    @provide(scope=Scope.APP, cache=False)
    async def get_session(
        self,
        engine: AsyncEngine,
        session_factory: async_sessionmaker[AsyncSession],
    ) -> AsyncIterator[AsyncSession]:
        """Get test session with a savepoint."""
        if self._cached_session:
            yield self._cached_session
            return

        connection = await engine.connect()
        trans = await connection.begin()

        async_session = session_factory(
            bind=connection,
            info={"mode": "test_transaction"},
            join_transaction_mode="create_savepoint",
        )

        self._cached_session = async_session
        self._session_id = uuid.uuid4()

        yield async_session

        self._cached_session = None
        self._session_id = None

        async_session.expire_all()
        await trans.rollback()
        await async_session.close()
        await connection.close()

    @provide(scope=Scope.SESSION)
    async def get_ldap_session(
        self,
        storage: SessionStorage,
    ) -> AsyncIterator[LDAPSession]:
        """Create ldap session."""
        yield LDAPSession(storage=storage)
        return

    @provide(scope=Scope.REQUEST, provides=MultifactorAPI)
    async def get_mfa_api(self) -> Mock:
        """Create mock mfa."""
        mfa = Mock()
        mfa.ldap_validate_mfa = AsyncMock()
        mfa.get_create_mfa = AsyncMock(return_value="example.com")
        return mfa

    @provide(scope=Scope.REQUEST, provides=LDAPMultiFactorAPI)
    async def get_mfa_ldap_api(self) -> Mock:
        """Create mock mfa."""
        mfa = Mock()
        mfa.ldap_validate_mfa = AsyncMock()
        mfa.get_create_mfa = AsyncMock(return_value="example.com")
        return mfa

    @provide(scope=Scope.APP)
    async def get_redis_for_sessions(
        self,
        settings: Settings,
    ) -> AsyncIterator[SessionStorageClient]:
        """Get redis connection."""
        client = redis.Redis.from_url(str(settings.SESSION_STORAGE_URL))

        if not await client.ping():
            raise SystemError("Redis is not available")

        yield SessionStorageClient(client)

        await client.flushdb()
        with suppress(RuntimeError):
            await client.aclose()

    @provide(scope=Scope.APP)
    async def get_session_storage(
        self,
        client: SessionStorageClient,
        settings: Settings,
    ) -> SessionStorage:
        """Get session storage."""
        return RedisSessionStorage(
            client,
            settings.SESSION_KEY_LENGTH,
            settings.SESSION_KEY_EXPIRE_SECONDS,
        )


@dataclass
class TestCreds:
    """Test credentials class."""

    __test__ = False

    un: str
    pw: str


@pytest_asyncio.fixture(scope="session")
async def container(settings: Settings) -> AsyncIterator[AsyncContainer]:
    """Create test container."""
    ctnr = make_async_container(
        TestProvider(),
        MFACredsProvider(),
        context={Settings: settings},
        start_scope=Scope.RUNTIME,
    )
    yield ctnr
    await ctnr.close()


class MutePolicyBindRequest(BindRequest):
    """Mute group validaton."""

    __test__ = False

    @staticmethod
    async def is_user_group_valid(*args: Any, **kwargs: Any) -> Literal[True]:
        """Stub.

        Args:
            *args: arguments
            **kwargs: keyword arguments

        Returns:
            Literal[True]: True
        """
        return True


@pytest_asyncio.fixture
async def kadmin(container: AsyncContainer) -> AsyncIterator[AbstractKadmin]:
    """Get di kadmin."""
    async with container(scope=Scope.APP) as container:
        yield await container.get(AbstractKadmin)


@pytest.fixture(scope="session")
def event_loop() -> Generator:
    """Create uvloop event loop."""
    loop = uvloop.new_event_loop()
    yield loop
    with suppress(asyncio.CancelledError, RuntimeError):
        asyncio.gather(*asyncio.tasks.all_tasks(loop)).cancel()
        loop.close()


@pytest.fixture(scope="session")
def settings() -> Settings:
    """Get settings."""
    return Settings.from_os()


@pytest_asyncio.fixture(scope="session", autouse=True)
async def _migrations(
    container: AsyncContainer,
    settings: Settings,
) -> AsyncGenerator:
    """Run simple migrations."""
    engine = await container.get(AsyncEngine)

    config = AlembicConfig("alembic.ini")
    config.attributes["app_settings"] = settings

    def upgrade(conn: AsyncConnection) -> None:
        """Run up migrations.

        Args:
            conn (AsyncConnection): connection
        """
        config.attributes["connection"] = conn
        command.upgrade(config, "head")

    def downgrade(conn: AsyncConnection) -> None:
        """Run down migrations.

        Args:
            conn (AsyncConnection): connection
        """
        config.attributes["connection"] = conn
        command.downgrade(config, "base")

    async with engine.begin() as conn:
        config.attributes["connection"] = conn
        await conn.run_sync(upgrade)  # type: ignore

    yield

    async with engine.begin() as conn:
        await conn.run_sync(downgrade)  # type: ignore


@pytest_asyncio.fixture(scope="function")
async def session(
    container: AsyncContainer,
    handler: PoolClientHandler,
) -> AsyncIterator[AsyncSession]:
    """Get session and aquire after completion."""
    async with container(scope=Scope.APP) as container:
        session = await container.get(AsyncSession)
        handler.container = container
        yield session


@pytest_asyncio.fixture(scope="function")
async def setup_session(session: AsyncSession) -> None:
    """Get session and aquire after completion."""
    await setup_enviroment(session, dn="md.test", data=TEST_DATA)

    domain_ex = await session.scalars(
        select(Directory)
        .filter(Directory.parent_id.is_(None)),
    )  # fmt: skip

    domain = domain_ex.one()

    await create_access_policy(
        name="Root Access Policy",
        can_add=True,
        can_modify=True,
        can_read=True,
        can_delete=True,
        grant_dn=domain.path_dn,
        groups=["cn=domain admins,cn=groups," + domain.path_dn],
        session=session,
    )
    await session.commit()


@pytest_asyncio.fixture(scope="function")
async def ldap_session(
    container: AsyncContainer,
) -> AsyncIterator[LDAPSession]:
    """Yield empty session."""
    async with container(scope=Scope.SESSION) as container:
        yield await container.get(LDAPSession)


@pytest_asyncio.fixture(scope="function")
async def ldap_bound_session(
    ldap_session: LDAPSession,
    session: AsyncSession,
    creds: TestCreds,
    setup_session: None,  # noqa: ARG001
) -> AsyncIterator[LDAPSession]:
    """Yield bound session."""
    user = await get_user(session, creds.un)
    assert user
    await ldap_session.set_user(user)
    yield ldap_session
    return


@pytest_asyncio.fixture(scope="session")
async def handler(
    settings: Settings,
    container: AsyncContainer,
) -> AsyncIterator[PoolClientHandler]:
    """Create test handler."""
    async with container(scope=Scope.APP) as app_scope:
        yield PoolClientHandler(settings, app_scope)


@pytest_asyncio.fixture(scope="function")
async def entity_type_dao(
    container: AsyncContainer,
) -> AsyncIterator[EntityTypeDAO]:
    """Get session and aquire after completion."""
    async with container(scope=Scope.APP) as container:
        session = await container.get(AsyncSession)
        yield EntityTypeDAO(session)


@pytest.fixture(scope="session", autouse=True)
def _server(
    event_loop: asyncio.BaseEventLoop,
    handler: PoolClientHandler,
) -> Generator:
    """Run server in background.

    Args:
        event_loop (asyncio.BaseEventLoop): events loop
        handler (PoolClientHandler): handler
    """
    task = asyncio.ensure_future(handler.start(), loop=event_loop)
    event_loop.run_until_complete(asyncio.sleep(0.1))
    yield
    with suppress(asyncio.CancelledError):
        task.cancel()


@pytest.fixture
<<<<<<< HEAD
def ldap_client(settings: Settings) -> ldap3.Connection:
    """Get ldap clinet without a creds.

    Args:
        settings (Settings): Settings with database dsn.
    """
    return ldap3.Connection(
        ldap3.Server(str(settings.HOST), settings.PORT, get_info="ALL")
=======
async def ldap_client(
    settings: Settings,
    creds: TestCreds,
) -> AsyncIterator[aioldap3.LDAPConnection]:
    """Get LDAP client without credentials."""
    conn = aioldap3.LDAPConnection(
        aioldap3.Server(host=str(settings.HOST), port=settings.PORT)
    )
    await conn.bind(creds.un, creds.pw)
    yield conn
    await conn.unbind()


@pytest.fixture
async def anonymous_ldap_client(
    settings: Settings,
) -> AsyncIterator[aioldap3.LDAPConnection]:
    """Get LDAP client without credentials."""
    conn = aioldap3.LDAPConnection(
        aioldap3.Server(host=str(settings.HOST), port=settings.PORT)
>>>>>>> a6f8fa84
    )
    await conn.bind()
    yield conn
    await conn.unbind()


@pytest_asyncio.fixture(scope="function")
async def app(
    settings: Settings,
    container: AsyncContainer,
) -> AsyncIterator[FastAPI]:
    """App creator fixture."""
    async with container(scope=Scope.APP) as container:
        app = _create_basic_app(settings)
        app.include_router(shadow_router, prefix="/shadow")
        setup_dishka(container, app)
        yield app


@pytest_asyncio.fixture(scope="function")
async def unbound_http_client(
    app: FastAPI,
) -> AsyncIterator[httpx.AsyncClient]:
    """Get async client for fastapi tests.

    Args:
        app (FastAPI): asgi app
    :yield Iterator[AsyncIterator[httpx.AsyncClient]]: yield client
    """
    async with httpx.AsyncClient(
        transport=httpx.ASGITransport(app=app, root_path="/api"),
        timeout=3,
        base_url="http://test",
    ) as client:
        yield client


@pytest_asyncio.fixture(scope="function")
async def http_client(
    unbound_http_client: httpx.AsyncClient,
    creds: TestCreds,
    setup_session: None,  # noqa: ARG001
) -> httpx.AsyncClient:
    """Authenticate and return client with cookies.

    Args:
        unbound_http_client (httpx.AsyncClient): client w/o cookies
        creds (TestCreds): creds to authn
        setup_session (None): just a fixture call

    Returns:
        httpx.AsyncClient: bound client with cookies
    """
    response = await unbound_http_client.post(
        "auth/",
        data={"username": creds.un, "password": creds.pw},
    )

    assert response.status_code == 200
    assert unbound_http_client.cookies.get("id")

    return unbound_http_client


@pytest.fixture
def creds(user: dict) -> TestCreds:
    """Get creds from test data.

    Args:
        user (dict): user data
    """
    return TestCreds(user["sam_accout_name"], user["password"])


@pytest.fixture
def user() -> dict:
    """Get user data."""
    return TEST_DATA[1]["children"][0]["organizationalPerson"]  # type: ignore


@pytest.fixture
def _force_override_tls(settings: Settings) -> Iterator:
    """Override tls status for tests.

    Args:
        settings (Settings): Settings with database dsn.
    """
    current_status = settings.USE_CORE_TLS
    settings.USE_CORE_TLS = True
    yield
    settings.USE_CORE_TLS = current_status


@pytest_asyncio.fixture
async def dns_manager(
    container: AsyncContainer,
) -> AsyncIterator[AbstractDNSManager]:
    """Get DI DNS manager."""
    async with container(scope=Scope.REQUEST) as container:
        yield await container.get(AbstractDNSManager)


@pytest.fixture
async def storage(container: AsyncContainer) -> AsyncIterator[SessionStorage]:
    """Return session storage."""
    async with container() as c:
        yield await c.get(SessionStorage)<|MERGE_RESOLUTION|>--- conflicted
+++ resolved
@@ -501,21 +501,19 @@
 
 
 @pytest.fixture
-<<<<<<< HEAD
-def ldap_client(settings: Settings) -> ldap3.Connection:
-    """Get ldap clinet without a creds.
-
-    Args:
-        settings (Settings): Settings with database dsn.
-    """
-    return ldap3.Connection(
-        ldap3.Server(str(settings.HOST), settings.PORT, get_info="ALL")
-=======
 async def ldap_client(
     settings: Settings,
     creds: TestCreds,
 ) -> AsyncIterator[aioldap3.LDAPConnection]:
-    """Get LDAP client without credentials."""
+    """Get ldap clinet with creds.
+
+    Args:
+        settings (Settings): Settings with database dsn.
+        creds (TestCreds): credentials for ldap auth
+
+    Yields:
+        aioldap3.LDAPConnection: ldap async client
+    """
     conn = aioldap3.LDAPConnection(
         aioldap3.Server(host=str(settings.HOST), port=settings.PORT)
     )
@@ -531,7 +529,6 @@
     """Get LDAP client without credentials."""
     conn = aioldap3.LDAPConnection(
         aioldap3.Server(host=str(settings.HOST), port=settings.PORT)
->>>>>>> a6f8fa84
     )
     await conn.bind()
     yield conn
