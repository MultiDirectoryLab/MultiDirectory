--- conflicted
+++ resolved
@@ -24,25 +24,11 @@
     """Test anonymous pwd change."""
     user_dn = "cn=user0,ou=users,dc=md,dc=test"
     password = creds.pw
-<<<<<<< HEAD
     new_test_password = "P@ssw0rd123"  # noqa: S105
-    await event_loop.run_in_executor(None, ldap_client.bind)
-
-    result = await event_loop.run_in_executor(
-        None,
-        partial(
-            ldap_client.extend.standard.modify_password,
-            user_dn,
-            old_password=password,
-            new_password=new_test_password,
-        ),
-=======
-    new_test_password = "Password123"  # noqa
     await anonymous_ldap_client.modify_password(
         new_test_password,
         user_dn,
         password,
->>>>>>> a6f8fa84
     )
 
     user = await get_user(session, user_dn)
@@ -63,28 +49,9 @@
     """Test anonymous pwd change."""
     user_dn = "cn=user0,ou=users,dc=md,dc=test"
     password = creds.pw
-<<<<<<< HEAD
     new_test_password = "P@ssw0rd123"  # noqa: S105
-    await event_loop.run_in_executor(
-        None,
-        partial(ldap_client.rebind, user=user_dn, password=password),
-    )
-
-    result = await event_loop.run_in_executor(
-        None,
-        partial(
-            ldap_client.extend.standard.modify_password,
-            old_password=password,
-            new_password=new_test_password,
-        ),
-    )
-
-    assert result
-=======
-    new_test_password = "Password123"  # noqa
     await ldap_client.bind(user_dn, password)
     await ldap_client.modify_password(new_test_password, user_dn, password)
->>>>>>> a6f8fa84
 
     user = await get_user(session, user_dn)
 
