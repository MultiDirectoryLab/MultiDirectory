--- conflicted
+++ resolved
@@ -17,14 +17,6 @@
 from .shadow.router import shadow_router
 
 __all__ = [
-<<<<<<< HEAD
-=======
-    "auth_router",
-    "session_router",
-    "network_router",
-    "mfa_router",
-    "pwd_router",
->>>>>>> 6dd5f5ad
     "access_policy_router",
     "auth_router",
     "dns_router",
