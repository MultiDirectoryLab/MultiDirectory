"""Object Class management routers.

Copyright (c) 2024 MultiFactor
License: https://github.com/MultiDirectoryLab/MultiDirectory/blob/main/LICENSE
"""

from typing import Annotated

from dishka.integrations.fastapi import FromDishka
from fastapi import Query, status
from sqlalchemy.ext.asyncio import AsyncSession

from api.ldap_schema import LimitedListType
from api.ldap_schema.attribute_type_router import ldap_schema_router
from ldap_protocol.ldap_schema.object_class_dao import (
    ObjectClassDAO,
    ObjectClassPaginationSchema,
    ObjectClassSchema,
    ObjectClassUpdateSchema,
)
from ldap_protocol.utils.pagination import PaginationParams

_DEFAULT_OBJECT_CLASS_IS_SYSTEM = False


@ldap_schema_router.post(
    "/object_class",
    status_code=status.HTTP_201_CREATED,
)
async def create_one_object_class(
    request_data: ObjectClassSchema,
    object_class_dao: FromDishka[ObjectClassDAO],
    session: FromDishka[AsyncSession],
) -> None:
    """Create a new object class.

<<<<<<< HEAD
    Args:
        request_data (ObjectClassSchema): Data for creating object class.
        session (AsyncSession): Database session.
=======
    \f
    :param ObjectClassSchema request_data: Data for creating Object Class.
    :param FromDishka[ObjectClassDAO] object_class_dao: Object Class DAO.
    :param FromDishka[AsyncSession] session: Database session.
    :return None.
>>>>>>> 6dd5f5ad
    """
    await object_class_dao.create_one(
        oid=request_data.oid,
        name=request_data.name,
        superior_name=request_data.superior_name,
        kind=request_data.kind,
        is_system=_DEFAULT_OBJECT_CLASS_IS_SYSTEM,
        attribute_type_names_must=request_data.attribute_type_names_must,
        attribute_type_names_may=request_data.attribute_type_names_may,
    )
    await session.commit()


@ldap_schema_router.get(
    "/object_class/{object_class_name}",
    response_model=ObjectClassSchema,
    status_code=status.HTTP_200_OK,
)
async def get_one_object_class(
    object_class_name: str,
    object_class_dao: FromDishka[ObjectClassDAO],
) -> ObjectClassSchema:
    """Retrieve a single object class by name.

<<<<<<< HEAD
    Args:
        object_class_name (str): Name of the object class.
        session (AsyncSession): Database session.

    Returns:
        ObjectClassSchema: Object class schema.

    Raises:
        HTTPException: If object class not found.
=======
    \f
    :param str object_class_name: name of the Object Class.
    :param FromDishka[ObjectClassDAO] object_class_dao: Object Class DAO.
    :return ObjectClassSchema: One Object Class Schemas.
>>>>>>> 6dd5f5ad
    """
    object_class = await object_class_dao.get_one_by_name(object_class_name)

    return ObjectClassSchema.from_db(object_class)


@ldap_schema_router.get(
    "/object_classes",
    response_model=ObjectClassPaginationSchema,
    status_code=status.HTTP_200_OK,
)
async def get_list_object_classes_with_pagination(
    object_class_dao: FromDishka[ObjectClassDAO],
    params: Annotated[PaginationParams, Query()],
) -> ObjectClassPaginationSchema:
    """Retrieve a paginated list of object classes.

    Args:
        page_number (int): Page number.
        session (FromDishka[AsyncSession]): Database session.
        page_size (int): Number of items per page. Defaults to 25.

<<<<<<< HEAD
    Returns:
        ObjectClassPaginationSchema: Paginated object classes.
=======
    \f
    :param FromDishka[ObjectClassDAO] object_class_dao: Object Class DAO.
    :param PaginationParams params: Pagination parameters.
    :return ObjectClassPaginationSchema: Paginator.
>>>>>>> 6dd5f5ad
    """
    pagination_result = await object_class_dao.get_paginator(params=params)

    items = [
        ObjectClassSchema.from_db(item) for item in pagination_result.items
    ]
    return ObjectClassPaginationSchema(
        metadata=pagination_result.metadata,
        items=items,
    )


@ldap_schema_router.patch(
    "/object_class/{object_class_name}",
    status_code=status.HTTP_200_OK,
)
async def modify_one_object_class(
    object_class_name: str,
    request_data: ObjectClassUpdateSchema,
    object_class_dao: FromDishka[ObjectClassDAO],
    session: FromDishka[AsyncSession],
) -> None:
<<<<<<< HEAD
    """Modify an object class.

    Args:
        object_class_name (str): Name of the object class to modify.
        request_data (ObjectClassUpdateSchema): Data to update.
        session (AsyncSession): Database session.

    Raises:
        HTTPException: If object class not found or is a system object class.
=======
    """Modify an Object Class.

    \f
    :param str object_class_name: Name of the Object Class for modifying.
    :param ObjectClassUpdateSchema request_data: Changed data.
    :param FromDishka[ObjectClassDAO] object_class_dao: Object Class DAO.
    :param FromDishka[AsyncSession] session: Database session.
    :return None.
>>>>>>> 6dd5f5ad
    """
    object_class = await object_class_dao.get_one_by_name(object_class_name)

    await object_class_dao.modify_one(
        object_class=object_class,
        new_statement=request_data,
    )
    await session.commit()


@ldap_schema_router.post(
    "/object_class/delete",
    status_code=status.HTTP_200_OK,
)
async def delete_bulk_object_classes(
    object_classes_names: LimitedListType,
    object_class_dao: FromDishka[ObjectClassDAO],
    session: FromDishka[AsyncSession],
) -> None:
    """Delete object classes by their names.

    Args:
        object_classes_names (list[str]): List of object class names.
        session (AsyncSession): Database session.

<<<<<<< HEAD
    Raises:
        HTTPException: If no object class names are provided.
=======
    \f
    :param LimitedListType object_classes_names: List of Object Classes names.
    :param FromDishka[ObjectClassDAO] object_class_dao: Object Class DAO.
    :param FromDishka[AsyncSession] session: Database session.
    :return None: None
>>>>>>> 6dd5f5ad
    """
    await object_class_dao.delete_all_by_names(object_classes_names)
    await session.commit()<|MERGE_RESOLUTION|>--- conflicted
+++ resolved
@@ -34,17 +34,10 @@
 ) -> None:
     """Create a new object class.
 
-<<<<<<< HEAD
     Args:
         request_data (ObjectClassSchema): Data for creating object class.
+        object_class_dao (ObjectClassDAO): Object Class DAO.
         session (AsyncSession): Database session.
-=======
-    \f
-    :param ObjectClassSchema request_data: Data for creating Object Class.
-    :param FromDishka[ObjectClassDAO] object_class_dao: Object Class DAO.
-    :param FromDishka[AsyncSession] session: Database session.
-    :return None.
->>>>>>> 6dd5f5ad
     """
     await object_class_dao.create_one(
         oid=request_data.oid,
@@ -69,22 +62,12 @@
 ) -> ObjectClassSchema:
     """Retrieve a single object class by name.
 
-<<<<<<< HEAD
     Args:
         object_class_name (str): Name of the object class.
-        session (AsyncSession): Database session.
+        object_class_dao (ObjectClassDAO): Object Class DAO.
 
     Returns:
         ObjectClassSchema: Object class schema.
-
-    Raises:
-        HTTPException: If object class not found.
-=======
-    \f
-    :param str object_class_name: name of the Object Class.
-    :param FromDishka[ObjectClassDAO] object_class_dao: Object Class DAO.
-    :return ObjectClassSchema: One Object Class Schemas.
->>>>>>> 6dd5f5ad
     """
     object_class = await object_class_dao.get_one_by_name(object_class_name)
 
@@ -103,19 +86,11 @@
     """Retrieve a paginated list of object classes.
 
     Args:
-        page_number (int): Page number.
-        session (FromDishka[AsyncSession]): Database session.
-        page_size (int): Number of items per page. Defaults to 25.
+        object_class_dao (ObjectClassDAO): Object Class DAO.
+        params (PaginationParams): Pagination parameters.
 
-<<<<<<< HEAD
     Returns:
         ObjectClassPaginationSchema: Paginated object classes.
-=======
-    \f
-    :param FromDishka[ObjectClassDAO] object_class_dao: Object Class DAO.
-    :param PaginationParams params: Pagination parameters.
-    :return ObjectClassPaginationSchema: Paginator.
->>>>>>> 6dd5f5ad
     """
     pagination_result = await object_class_dao.get_paginator(params=params)
 
@@ -138,26 +113,13 @@
     object_class_dao: FromDishka[ObjectClassDAO],
     session: FromDishka[AsyncSession],
 ) -> None:
-<<<<<<< HEAD
     """Modify an object class.
 
     Args:
         object_class_name (str): Name of the object class to modify.
         request_data (ObjectClassUpdateSchema): Data to update.
+        object_class_dao (ObjectClassDAO): Object Class DAO.
         session (AsyncSession): Database session.
-
-    Raises:
-        HTTPException: If object class not found or is a system object class.
-=======
-    """Modify an Object Class.
-
-    \f
-    :param str object_class_name: Name of the Object Class for modifying.
-    :param ObjectClassUpdateSchema request_data: Changed data.
-    :param FromDishka[ObjectClassDAO] object_class_dao: Object Class DAO.
-    :param FromDishka[AsyncSession] session: Database session.
-    :return None.
->>>>>>> 6dd5f5ad
     """
     object_class = await object_class_dao.get_one_by_name(object_class_name)
 
@@ -181,18 +143,8 @@
 
     Args:
         object_classes_names (list[str]): List of object class names.
+        object_class_dao (ObjectClassDAO): Object Class DAO.
         session (AsyncSession): Database session.
-
-<<<<<<< HEAD
-    Raises:
-        HTTPException: If no object class names are provided.
-=======
-    \f
-    :param LimitedListType object_classes_names: List of Object Classes names.
-    :param FromDishka[ObjectClassDAO] object_class_dao: Object Class DAO.
-    :param FromDishka[AsyncSession] session: Database session.
-    :return None: None
->>>>>>> 6dd5f5ad
     """
     await object_class_dao.delete_all_by_names(object_classes_names)
     await session.commit()