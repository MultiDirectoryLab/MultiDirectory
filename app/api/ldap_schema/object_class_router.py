--- conflicted
+++ resolved
@@ -110,24 +110,7 @@
         page_number=page_number,
         page_size=page_size,
     )
-<<<<<<< HEAD
-    paginator.items = [
-        ObjectClassSchema(
-            oid=object_class.oid,
-            name=object_class.name,
-            superior_name=object_class.superior_name,
-            kind=object_class.kind,
-            is_system=object_class.is_system,
-            attribute_types_must=object_class.attribute_type_names_must,
-            attribute_types_may=object_class.attribute_type_names_may,
-        )
-        for object_class in paginator.items
-    ]
-    return paginator
-=======
-
     return await get_object_classes_paginator(params=params, session=session)
->>>>>>> d83b53fb
 
 
 @ldap_schema_router.patch(
