--- conflicted
+++ resolved
@@ -35,18 +35,10 @@
 ) -> None:
     """Create a new Attribute Type.
 
-<<<<<<< HEAD
     Args:
         request_data (AttributeTypeSchema): Data for creating attribute type.
         session (AsyncSession): Database session.
-=======
-    \f
-    :param AttributeTypeSchema request_data: Data for creating Attribute Type.
-    :param FromDishka[AttributeTypeDAO] attribute_type_dao: Attribute Type\
-          manager.
-    :param FromDishka[AsyncSession] session: Database session.
-    :return None.
->>>>>>> 6dd5f5ad
+        attribute_type_dao (AttributeTypeDAO): Database session.
     """
     await attribute_type_dao.create_one(
         oid=request_data.oid,
@@ -68,26 +60,14 @@
     attribute_type_name: str,
     attribute_type_dao: FromDishka[AttributeTypeDAO],
 ) -> AttributeTypeSchema:
-<<<<<<< HEAD
     """Retrieve a single attribute type by name.
 
     Args:
         attribute_type_name (str): Name of the attribute type.
-        session (AsyncSession): Database session.
+        attribute_type_dao (AttributeTypeDAO): Attribute Type dao.
 
     Returns:
         AttributeTypeSchema: Attribute type schema.
-
-    Raises:
-        HTTPException: If attribute type not found.
-=======
-    """Retrieve a one Attribute Type.
-
-    \f
-    :param str attribute_type_name: name of the Attribute Type.
-    :param FromDishka[AttributeTypeDAO] attribute_type_dao: Attribute Type dao.
-    :return AttributeTypeSchema: Attribute Type Schema.
->>>>>>> 6dd5f5ad
     """
     attribute_type = await attribute_type_dao.get_one_by_name(
         attribute_type_name
@@ -104,24 +84,14 @@
     attribute_type_dao: FromDishka[AttributeTypeDAO],
     params: Annotated[PaginationParams, Query()],
 ) -> AttributeTypePaginationSchema:
-<<<<<<< HEAD
     """Retrieve a paginated list of attribute types.
 
     Args:
-        page_number (int): Page number.
-        session (FromDishka[AsyncSession]): Database session.
-        page_size (int): Number of items per page (Default value = 50)
+        attribute_type_dao (AttributeTypeDAO): Attribute Type dao.
+        params (PaginationParams): Pagination parameters.
 
     Returns:
         AttributeTypePaginationSchema: Paginated attribute types.
-=======
-    """Retrieve a chunk of Attribute Types with pagination.
-
-    \f
-    :param FromDishka[AttributeTypeDAO] attribute_type_dao: Attribute Type dao.
-    :param PaginationParams params: Pagination parameters.
-    :return AttributeTypePaginationSchema: Paginator Schema.
->>>>>>> 6dd5f5ad
     """
     pagination_result = await attribute_type_dao.get_paginator(params=params)
 
@@ -144,26 +114,13 @@
     session: FromDishka[AsyncSession],
     attribute_type_dao: FromDishka[AttributeTypeDAO],
 ) -> None:
-<<<<<<< HEAD
     """Modify an attribute type.
 
     Args:
         attribute_type_name (str): Name of the attribute type to modify.
         request_data (AttributeTypeUpdateSchema): Data to update.
         session (AsyncSession): Database session.
-
-    Raises:
-        HTTPException: If attribute type not found or is a system attribute.
-=======
-    """Modify an Attribute Type.
-
-    \f
-    :param str attribute_type_name: name of the Attribute Type for modifying.
-    :param AttributeTypeUpdateSchema request_data: Changed data.
-    :param FromDishka[AsyncSession] session: Database session.
-    :param FromDishka[AttributeTypeDAO] attribute_type_dao: Attribute Type dao.
-    :return None.
->>>>>>> 6dd5f5ad
+        attribute_type_dao (AttributeTypeDAO): Attribute Type dao.
     """
     attribute_type = await attribute_type_dao.get_one_by_name(
         attribute_type_name
@@ -189,20 +146,10 @@
 ) -> None:
     """Delete Attribute Types by their names.
 
-<<<<<<< HEAD
     Args:
         attribute_types_names (list[str]): List of attribute type names.
         session (AsyncSession): Database session.
-
-    Raises:
-        HTTPException: If no attribute type names are provided.
-=======
-    \f
-    :param LimitedListType attribute_types_names: List of Attribute Type names
-    :param FromDishka[AsyncSession] session: Database session.
-    :param FromDishka[AttributeTypeDAO] attribute_type_dao: Attribute type dao.
-    :return None: None
->>>>>>> 6dd5f5ad
+        attribute_type_dao (AttributeTypeDAO): Attribute Type dao.
     """
     await attribute_type_dao.delete_all_by_names(attribute_types_names)
     await session.commit()