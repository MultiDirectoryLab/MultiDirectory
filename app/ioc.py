--- conflicted
+++ resolved
@@ -420,8 +420,6 @@
     )
     password_policy_dao = provide(PasswordPolicyDAO, scope=Scope.REQUEST)
     password_use_cases = provide(PasswordPolicyUseCases, scope=Scope.REQUEST)
-<<<<<<< HEAD
-=======
     password_ban_word_repository = provide(
         PasswordBanWordRepository,
         scope=Scope.REQUEST,
@@ -438,7 +436,6 @@
         PasswordPolicyFastAPIAdapter,
         scope=Scope.REQUEST,
     )
->>>>>>> 85086cc2
     password_validator_settings = provide(
         PasswordValidatorSettings,
         scope=Scope.REQUEST,
