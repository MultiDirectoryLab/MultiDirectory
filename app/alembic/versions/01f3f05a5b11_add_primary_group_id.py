--- conflicted
+++ resolved
@@ -48,19 +48,6 @@
         if not base_dn_list:
             return
 
-<<<<<<< HEAD
-=======
-        object_class_dao = ObjectClassDAO(session)
-        entity_type_dao = EntityTypeDAO(
-            session,
-            object_class_dao=object_class_dao,
-            attribute_value_validator=AttributeValueValidator(),
-        )
-        role_dao = RoleDAO(session)
-        ace_dao = AccessControlEntryDAO(session)
-        role_use_case = RoleUseCase(role_dao, ace_dao)
-
->>>>>>> 850b76ec
         try:
             group_dir_query = select(
                 exists(Directory)
