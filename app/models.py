--- conflicted
+++ resolved
@@ -241,18 +241,6 @@
     )
 
     @property
-<<<<<<< HEAD
-    def entity_type_name(self) -> str:
-        """Get entity type name.
-
-        Returns:
-            str: entity type name
-        """
-        return self.entity_type.name if self.entity_type else ""
-
-    @property
-=======
->>>>>>> 2a628362
     def entity_type_object_class_names_set(self) -> set[str]:
         """Get object class names of entity type.
 
