"""MultiDirectory LDAP models.

Copyright (c) 2024 MultiFactor
License: https://github.com/MultiDirectoryLab/MultiDirectory/blob/main/LICENSE
"""

from __future__ import annotations

import enum
import uuid
from collections import defaultdict
from datetime import datetime, timezone
from ipaddress import IPv4Address, IPv4Network
from typing import Annotated, ClassVar, Literal

from sqlalchemy import (
    CheckConstraint,
    DateTime,
    Enum,
    ForeignKey,
    LargeBinary,
    String,
    UniqueConstraint,
    func,
)
from sqlalchemy.dialects import postgresql
from sqlalchemy.ext.asyncio import AsyncAttrs
from sqlalchemy.ext.compiler import compiles
from sqlalchemy.ext.mutable import MutableList
from sqlalchemy.orm import (
    DeclarativeBase,
    Mapped,
    backref,
    mapped_column,
    relationship,
    synonym,
)
from sqlalchemy.orm.collections import InstrumentedList
from sqlalchemy.schema import DDLElement
from sqlalchemy.sql import expression
from sqlalchemy.sql.compiler import DDLCompiler

DistinguishedNamePrefix = Literal["cn", "ou", "dc"]


class Base(DeclarativeBase, AsyncAttrs):
    """Declarative base model."""


nbool = Annotated[bool, mapped_column(nullable=False)]
tbool = Annotated[
    bool,
    mapped_column(server_default=expression.true(), nullable=False),
]
fbool = Annotated[
    bool,
    mapped_column(server_default=expression.false(), nullable=False),
]

UniqueConstraint.argument_for("postgresql", "nulls_not_distinct", None)


@compiles(UniqueConstraint, "postgresql")
def compile_create_uc(
    create: DDLElement,
    compiler: DDLCompiler,
    **kw: dict,
) -> str:
    """Add NULLS NOT DISTINCT if its in args."""
    stmt = compiler.visit_unique_constraint(create, **kw)
    postgresql_opts = create.dialect_options["postgresql"]  # type: ignore

    if postgresql_opts.get("nulls_not_distinct"):
        return stmt.rstrip().replace("UNIQUE (", "UNIQUE NULLS NOT DISTINCT (")
    return stmt


class CatalogueSetting(Base):
    """Catalogue params unit."""

    __tablename__ = "Settings"

    id: Mapped[int] = mapped_column(primary_key=True)
    name: Mapped[str] = mapped_column(nullable=False, index=True)
    value: Mapped[str] = mapped_column(nullable=False)


class DirectoryMembership(Base):
    """Directory membership - path m2m relationship."""

    __tablename__ = "DirectoryMemberships"
    group_id: Mapped[int] = mapped_column(
        ForeignKey("Groups.id", ondelete="CASCADE"),
        primary_key=True,
    )

    directory_id: Mapped[int] = mapped_column(
        ForeignKey("Directory.id", ondelete="CASCADE"),
        primary_key=True,
    )


class PolicyMembership(Base):
    """Policy membership - path m2m relationship."""

    __tablename__ = "PolicyMemberships"
    group_id: Mapped[int] = mapped_column(
        ForeignKey("Groups.id", ondelete="CASCADE"),
        primary_key=True,
    )
    policy_id: Mapped[int] = mapped_column(
        ForeignKey("Policies.id", ondelete="CASCADE"),
        primary_key=True,
    )


class PolicyMFAMembership(Base):
    """Policy membership - path m2m relationship."""

    __tablename__ = "PolicyMFAMemberships"
    group_id: Mapped[int] = mapped_column(
        ForeignKey("Groups.id", ondelete="CASCADE"),
        primary_key=True,
    )
    policy_id: Mapped[int] = mapped_column(
        ForeignKey("Policies.id", ondelete="CASCADE"),
        primary_key=True,
    )


class AccessPolicyMembership(Base):
    """Directory - policy m2m relationship."""

    __tablename__ = "AccessPolicyMemberships"
    dir_id: Mapped[int] = mapped_column(
        ForeignKey("Directory.id", ondelete="CASCADE"),
        primary_key=True,
    )
    policy_id: Mapped[int] = mapped_column(
        ForeignKey("AccessPolicies.id", ondelete="CASCADE"),
        primary_key=True,
    )


class GroupAccessPolicyMembership(Base):
    """Directory - policy m2m relationship."""

    __tablename__ = "GroupAccessPolicyMemberships"

    __table_args__ = (
        UniqueConstraint("group_id", "policy_id", name="group_policy_uc"),
    )

    group_id: Mapped[int] = mapped_column(
        ForeignKey("Groups.id", ondelete="CASCADE"),
        primary_key=True,
    )
    policy_id: Mapped[int] = mapped_column(
        ForeignKey("AccessPolicies.id", ondelete="CASCADE"),
        primary_key=True,
    )


class Directory(Base):
    """Chierarcy of catalogue unit."""

    __tablename__ = "Directory"

    id: Mapped[int] = mapped_column(primary_key=True)

    parent_id: Mapped[int] = mapped_column(
        "parentId",
        ForeignKey("Directory.id", ondelete="CASCADE"),
        index=True,
        nullable=True,
    )

    parent: Mapped[Directory | None] = relationship(
        lambda: Directory,
        remote_side="Directory.id",
        backref=backref("directories", cascade="all,delete", viewonly=True),
        uselist=False,
    )

    object_class: Mapped[str] = mapped_column("objectClass", nullable=False)
    objectclass: Mapped[str] = synonym("object_class")

    name: Mapped[str] = mapped_column(nullable=False)
    rdname: Mapped[str] = mapped_column(String(64), nullable=False)

    created_at: Mapped[datetime] = mapped_column(
        "whenCreated",
        DateTime(timezone=True),
        server_default=func.now(),
        nullable=False,
    )
    updated_at: Mapped[datetime] = mapped_column(
        "whenChanged",
        DateTime(timezone=True),
        onupdate=func.now(),
        nullable=True,
    )
    depth: Mapped[int]

    object_sid: Mapped[str] = mapped_column("objectSid")
    objectsid: Mapped[str] = synonym("object_sid")

    password_policy_id: Mapped[int] = mapped_column(
        ForeignKey("PasswordPolicies.id"),
        nullable=True,
    )

    object_guid: Mapped[uuid.UUID] = mapped_column(
        "objectGUID",
        postgresql.UUID(as_uuid=True),
        default=uuid.uuid4,
        nullable=False,
    )
    objectguid: Mapped[str] = synonym("object_guid")

    path: Mapped[list[str]] = mapped_column(
        postgresql.ARRAY(String),
        nullable=False,
        index=True,
    )

    attributes: Mapped[list[Attribute]] = relationship(
        "Attribute",
        cascade="all",
        passive_deletes=True,
    )

    @property
    def attributes_dict(self) -> defaultdict[str, list[str]]:
        attributes = defaultdict(list)
        for attribute in self.attributes:
            attributes[attribute.name].extend(attribute.values)
        return attributes

    group: Mapped[Group] = relationship(
        "Group",
        uselist=False,
        cascade="all",
        passive_deletes=True,
        lazy="selectin",
    )
    user: Mapped[User] = relationship(
        "User",
        uselist=False,
        lazy="selectin",
        cascade="all",
        passive_deletes=True,
    )
    groups: Mapped[list[Group]] = relationship(
        "Group",
        secondary=DirectoryMembership.__table__,
        primaryjoin="Directory.id == DirectoryMembership.directory_id",
        secondaryjoin="DirectoryMembership.group_id == Group.id",
        back_populates="members",
        cascade="all",
        passive_deletes=True,
        overlaps="group,directory",
        lazy="selectin",
    )
    access_policies: Mapped[list[AccessPolicy]] = relationship(
        "AccessPolicy",
        secondary=AccessPolicyMembership.__table__,
        primaryjoin="Directory.id == AccessPolicyMembership.dir_id",
        secondaryjoin="AccessPolicyMembership.policy_id == AccessPolicy.id",
        back_populates="directories",
    )

    __table_args__ = (
        UniqueConstraint(
            "parentId",
            "name",
            postgresql_nulls_not_distinct=True,
            name="name_parent_uc",
        ),
    )

    search_fields = {
        "name": "name",
        "objectguid": "objectGUID",
        "objectsid": "objectSid",
    }

    ro_fields = {
        "uid",
        "whenCreated",
        "lastLogon",
        "authTimestamp",
        "objectGUID",
        "objectSid",
    }

    def get_dn_prefix(self) -> DistinguishedNamePrefix:
        """Get distinguished name prefix."""
        return {
            "organizationalUnit": "ou",
            "domain": "dc",
        }.get(self.object_class, "cn")  # type: ignore

    def get_dn(self, dn: str = "cn") -> str:
        """Get distinguished name."""
        return f"{dn}={self.name}"

    @property
    def is_domain(self) -> bool:
        """Is directory domain."""
        return not self.parent_id and self.object_class == "domain"

    @property
    def host_principal(self) -> str:
        """Principal computer name."""
        return f"host/{self.name}"

    @property
    def path_dn(self) -> str:
        """Get DN from path."""
        return ",".join(reversed(self.path))

    def create_path(
        self,
        parent: Directory | None = None,
        dn: str = "cn",
    ) -> None:
        """Create path from a new directory."""
        pre_path: list[str] = parent.path if parent else []
        self.path = pre_path + [self.get_dn(dn)]
        self.depth = len(self.path)
        self.rdname = dn

    def __str__(self) -> str:
        """Dir name."""
        return f"Directory({self.name})"

    def __repr__(self) -> str:
        """Dir id and name."""
        return f"Directory({self.id}:{self.name})"


class User(Base):
    """Users data from db."""

    __tablename__ = "Users"

    id: Mapped[int] = mapped_column(primary_key=True)

    directory_id: Mapped[int] = mapped_column(
        "directoryId",
        ForeignKey("Directory.id", ondelete="CASCADE"),
        nullable=False,
    )

    directory: Mapped[Directory] = relationship(
        "Directory",
        back_populates="user",
        uselist=False,
        lazy="joined",
    )

    sam_accout_name: Mapped[str] = mapped_column(
        "sAMAccountName",
        nullable=False,
        unique=True,
    )
    user_principal_name: Mapped[str] = mapped_column(
        "userPrincipalName",
        nullable=False,
        unique=True,
    )

    mail: Mapped[str | None] = mapped_column(String(255))
    display_name: Mapped[str | None] = mapped_column(
        "displayName",
        nullable=True,
    )
    password: Mapped[str] = mapped_column(nullable=True)

    samaccountname: Mapped[str] = synonym("sam_accout_name")
    userprincipalname: Mapped[str] = synonym("user_principal_name")
    displayname: Mapped[str] = synonym("display_name")
    uid: Mapped[str] = synonym("sam_accout_name")
    accountexpires: Mapped[str] = synonym("account_exp")

    last_logon: Mapped[datetime | None] = mapped_column(
        "lastLogon",
        DateTime(timezone=True),
    )
    account_exp: Mapped[datetime | None] = mapped_column(
        "accountExpires",
        DateTime(timezone=True),
    )

    search_fields = {
        "mail": "mail",
        "samaccountname": "sAMAccountName",
        "userprincipalname": "userPrincipalName",
        "displayname": "displayName",
        "uid": "uid",
        "accountexpires": "accountExpires",
    }

    fields = {
        "loginshell": "loginShell",
        "uidnumber": "uidNumber",
        "homedirectory": "homeDirectory",
    }

    password_history: Mapped[list[str]] = mapped_column(
        MutableList.as_mutable(postgresql.ARRAY(String)),
        server_default="{}",
        nullable=False,
    )

    groups: Mapped[list[Group]] = relationship(
        "Group",
        secondary=DirectoryMembership.__table__,
        primaryjoin="User.directory_id == DirectoryMembership.directory_id",
        secondaryjoin="DirectoryMembership.group_id == Group.id",
        back_populates="users",
        lazy="selectin",
        cascade="all",
        passive_deletes=True,
        overlaps="group,groups,directory",
    )

    def get_upn_prefix(self) -> str:
        """Get userPrincipalName prefix."""
        return self.user_principal_name.split("@")[0]

    def __str__(self) -> str:
        """User show."""
        return f"User({self.sam_accout_name})"

    def __repr__(self) -> str:
        """User map with dir id."""
        return f"User({self.directory_id}:{self.sam_accout_name})"

    def is_expired(self) -> bool:
        """Check AccountExpires."""
        if self.account_exp is None:
            return False

        now = datetime.now(tz=timezone.utc)
        user_account_exp = self.account_exp.astimezone(timezone.utc)

        return now > user_account_exp


class Group(Base):
    """Group params."""

    __tablename__ = "Groups"

    id: Mapped[int] = mapped_column(primary_key=True)

    directory_id: Mapped[int] = mapped_column(
        "directoryId",
        ForeignKey("Directory.id", ondelete="CASCADE"),
        nullable=False,
    )

    directory: Mapped[Directory] = relationship(
        "Directory",
        back_populates="group",
        uselist=False,
        lazy="joined",
    )

    search_fields: ClassVar[dict[str, str]] = {}

    members: Mapped[list[Directory]] = relationship(
        "Directory",
        secondary=DirectoryMembership.__table__,
        back_populates="groups",
        cascade="all",
        passive_deletes=True,
        overlaps="group,groups,directory",
    )

    parent_groups: Mapped[list[Group]] = relationship(
        "Group",
        secondary=DirectoryMembership.__table__,
        primaryjoin="Group.directory_id == DirectoryMembership.directory_id",
        secondaryjoin="DirectoryMembership.group_id == Group.id",
        cascade="all",
        passive_deletes=True,
        overlaps="group,groups,members,directory",
    )

    policies: Mapped[list[NetworkPolicy]] = relationship(
        "NetworkPolicy",
        secondary=PolicyMembership.__table__,
        primaryjoin="Group.id == PolicyMembership.group_id",
        back_populates="groups",
    )

    mfa_policies: Mapped[list[NetworkPolicy]] = relationship(
        "NetworkPolicy",
        secondary=PolicyMFAMembership.__table__,
        primaryjoin="Group.id == PolicyMFAMembership.group_id",
        back_populates="mfa_groups",
    )

    users: Mapped[list[User]] = relationship(
        "User",
        secondary=DirectoryMembership.__table__,
        primaryjoin="Group.id == DirectoryMembership.group_id",
        secondaryjoin="DirectoryMembership.directory_id == User.directory_id",
        back_populates="groups",
        cascade="all",
        passive_deletes=True,
        overlaps="directory,group,members,parent_groups,groups",
    )

    access_policies: Mapped[list[AccessPolicy]] = relationship(
        "AccessPolicy",
        secondary=GroupAccessPolicyMembership.__table__,
        primaryjoin="Group.id == GroupAccessPolicyMembership.group_id",
        secondaryjoin=(
            "GroupAccessPolicyMembership.policy_id == AccessPolicy.id"
        ),
        back_populates="groups",
    )

    def __str__(self) -> str:
        """Group id."""
        return f"Group({self.id})"

    def __repr__(self) -> str:
        """Group id and dir id."""
        return f"Group({self.id}:{self.directory_id})"


class Attribute(Base):
    """Attributes data."""

    __tablename__ = "Attributes"
    __table_args__ = (
        CheckConstraint(
            "(value IS NULL) <> (bvalue IS NULL)",
            name="constraint_value_xor_bvalue",
        ),
    )

    id: Mapped[int] = mapped_column(primary_key=True)

    directory_id: Mapped[int] = mapped_column(
        "directoryId",
        ForeignKey("Directory.id", ondelete="CASCADE"),
        nullable=False,
    )

    name: Mapped[str] = mapped_column(
        ForeignKey("AttributeTypes.name", ondelete="CASCADE"),
        nullable=False,
        index=True,
    )
    value: Mapped[str | None] = mapped_column(nullable=True)
    bvalue: Mapped[bytes | None] = mapped_column(LargeBinary, nullable=True)

    @property
    def _decoded_value(self) -> str | None:
        """Get attribute value."""
        if self.value:
            return self.value
        if self.bvalue:
            return self.bvalue.decode()
        return None

    @property
    def values(self) -> list[str]:
        """Get attribute value by list."""
        return [self._decoded_value] if self._decoded_value else []

    directory: Mapped[Directory] = relationship(
        "Directory",
        back_populates="attributes",
        uselist=False,
    )

<<<<<<< HEAD
=======
    @property
    def _decoded_value(self) -> str | None:
        """Get attribute value."""
        if self.value:
            return self.value
        if self.bvalue:
            return self.bvalue.decode()
        return None

    @property
    def values(self) -> list[str]:
        """Get attribute value by list."""
        return [self._decoded_value] if self._decoded_value else []

>>>>>>> 0d4a3a86
    def __str__(self) -> str:
        """Attribute name and value."""
        return f"Attribute({self.name}:{self._decoded_value})"

    def __repr__(self) -> str:
        """Attribute name and value."""
        return f"Attribute({self.name}:{self._decoded_value})"


class AttributeType(Base):
    """Attribute Type."""

    __tablename__ = "AttributeTypes"

    oid: Mapped[str] = mapped_column(nullable=False, unique=True)
    name: Mapped[str] = mapped_column(primary_key=True)
    syntax: Mapped[str]
    single_value: Mapped[bool]
    no_user_modification: Mapped[bool]
    is_system: Mapped[bool]  # NOTE: it's not equal `NO-USER-MODIFICATION`

    def get_raw_definition(self) -> str:
        """SQLAlchemy object format to LDAP definition."""
        chunks = ["(", f"{self.oid}", f"NAME '{self.name}'"]
        if self.syntax:
            chunks.append(f"SYNTAX '{self.syntax}'")
        if self.single_value:
            chunks.append("SINGLE-VALUE")
        if self.no_user_modification:
            chunks.append("NO-USER-MODIFICATION")
        chunks.append(")")
        return " ".join(chunks)

    def __str__(self) -> str:
        """AttributeType name."""
        return f"AttributeType({self.name})"

    def __repr__(self) -> str:
        """AttributeType oid and name."""
        return f"AttributeType({self.oid}:{self.name})"


class ObjectClassAttributeTypeMustMembership(Base):
    """ObjectClass - MustAttributeType m2m relationship."""

    __tablename__ = "ObjectClassAttributeTypeMustMemberships"

    __table_args__ = (
        UniqueConstraint(
            "attribute_type_name",
            "object_class_name",
            name="object_class_must_attribute_type_uc",
        ),
    )

    attribute_type_name: Mapped[str] = mapped_column(
        ForeignKey("AttributeTypes.name", ondelete="CASCADE"),
        primary_key=True,
    )
    object_class_name: Mapped[str] = mapped_column(
        ForeignKey("ObjectClasses.name", ondelete="CASCADE"),
        primary_key=True,
    )


class ObjectClassAttributeTypeMayMembership(Base):
    """ObjectClass - MayAttributeType m2m relationship."""

    __tablename__ = "ObjectClassAttributeTypeMayMemberships"

    __table_args__ = (
        UniqueConstraint(
            "attribute_type_name",
            "object_class_name",
            name="object_class_may_attribute_type_uc",
        ),
    )

    attribute_type_name: Mapped[str] = mapped_column(
        ForeignKey("AttributeTypes.name", ondelete="CASCADE"),
        primary_key=True,
    )
    object_class_name: Mapped[str] = mapped_column(
        ForeignKey("ObjectClasses.name", ondelete="CASCADE"),
        primary_key=True,
    )


class ObjectClass(Base):
    """Object Class."""

    __tablename__ = "ObjectClasses"

    oid: Mapped[str] = mapped_column(nullable=False, unique=True)
    name: Mapped[str] = mapped_column(primary_key=True)
    superior_name: Mapped[str | None] = mapped_column(
        ForeignKey("ObjectClasses.name", ondelete="SET NULL"),
        nullable=True,
    )
    superior: Mapped[ObjectClass | None] = relationship(
        "ObjectClass",
        remote_side="ObjectClass.name",
        uselist=False,
    )
    kind: Mapped[Literal["AUXILIARY", "STRUCTURAL", "ABSTRACT"]]
    is_system: Mapped[bool]

    attribute_types_must: Mapped[InstrumentedList[AttributeType]] = (
        relationship(
            "AttributeType",
            secondary=ObjectClassAttributeTypeMustMembership.__table__,
            primaryjoin="ObjectClass.name == ObjectClassAttributeTypeMustMembership.object_class_name",  # noqa: E501
            secondaryjoin="ObjectClassAttributeTypeMustMembership.attribute_type_name == AttributeType.name",  # noqa: E501
            lazy="selectin",
        )
    )

    attribute_types_may: Mapped[InstrumentedList[AttributeType]] = (
        relationship(
            "AttributeType",
            secondary=ObjectClassAttributeTypeMayMembership.__table__,
            primaryjoin="ObjectClass.name == ObjectClassAttributeTypeMayMembership.object_class_name",  # noqa: E501
            secondaryjoin="ObjectClassAttributeTypeMayMembership.attribute_type_name == AttributeType.name",  # noqa: E501
            lazy="selectin",
        )
    )

    def get_raw_definition(self) -> str:
        """SQLAlchemy object format to LDAP definition."""
        chunks = ["(", f"{self.oid}", f"NAME '{self.name}'"]
        if self.superior_name:
            chunks.append(f"SUP {self.superior_name}")
        if self.kind:
            chunks.append(self.kind)
        if self.attribute_types_must:
            attribute_types_must_names = [
                attr.name for attr in self.attribute_types_must
            ]
            chunks.append(f"MUST ({' $ '.join(attribute_types_must_names)} )")
        if self.attribute_types_may:
            attribute_types_may_names = [
                attr.name for attr in self.attribute_types_may
            ]
            chunks.append(f"MAY ({' $ '.join(attribute_types_may_names)} )")
        chunks.append(")")
        return " ".join(chunks)

    @property
    def is_structural(self) -> bool:
        """Is object class structural."""
        return bool(self.kind == "STRUCTURAL")

    @property
    def attribute_types_must_display(self) -> list[str]:
        """Display attribute types must."""
        return [attr.name for attr in self.attribute_types_must]

    @property
    def attribute_types_may_display(self) -> list[str]:
        """Display attribute types may."""
        return [attr.name for attr in self.attribute_types_may]

    def __str__(self) -> str:
        """ObjectClass name."""
        return f"ObjectClass({self.name})"

    def __repr__(self) -> str:
        """ObjectClass oid and name."""
        return f"ObjectClass({self.oid}:{self.name})"


class MFAFlags(int, enum.Enum):
    """Two-Factor auth action."""

    DISABLED = 0
    ENABLED = 1
    WHITELIST = 2


class NetworkPolicy(Base):
    """Network policy data."""

    __tablename__ = "Policies"

    id: Mapped[int] = mapped_column(primary_key=True)
    name: Mapped[str] = mapped_column(nullable=False, unique=True)

    raw: Mapped[dict | list] = mapped_column(postgresql.JSON, nullable=False)
    netmasks: Mapped[list[IPv4Network | IPv4Address]] = mapped_column(
        postgresql.ARRAY(postgresql.CIDR),
        nullable=False,
        unique=True,
        index=True,
    )

    enabled: Mapped[tbool]
    priority: Mapped[int] = mapped_column(nullable=False)

    priority_uc = UniqueConstraint(
        "priority",
        name="priority_uc",
        deferrable=True,
        initially="DEFERRED",
    )

    groups: Mapped[list[Group]] = relationship(
        "Group",
        secondary=PolicyMembership.__table__,
        back_populates="policies",
    )
    mfa_status: Mapped[MFAFlags] = mapped_column(
        Enum(MFAFlags),
        server_default="DISABLED",
        nullable=False,
    )

    is_ldap: Mapped[tbool]
    is_http: Mapped[tbool]
    is_kerberos: Mapped[tbool]

    mfa_groups: Mapped[list[Group]] = relationship(
        "Group",
        secondary=PolicyMFAMembership.__table__,
        back_populates="mfa_policies",
    )

    bypass_no_connection: Mapped[fbool]
    bypass_service_failure: Mapped[fbool]

    ldap_session_ttl: Mapped[int] = mapped_column(
        nullable=False,
        server_default="-1",
    )

    http_session_ttl: Mapped[int] = mapped_column(
        nullable=False,
        server_default="28800",
    )


class PasswordPolicy(Base):
    """Password policy."""

    __tablename__ = "PasswordPolicies"

    id: Mapped[int] = mapped_column(primary_key=True)
    name: Mapped[str] = mapped_column(
        String(255),
        nullable=False,
        unique=True,
        server_default="Default Policy",
    )

    password_history_length: Mapped[int] = mapped_column(
        nullable=False,
        server_default="4",
    )
    maximum_password_age_days: Mapped[int] = mapped_column(
        nullable=False,
        server_default="0",
    )
    minimum_password_age_days: Mapped[int] = mapped_column(
        nullable=False,
        server_default="0",
    )
    minimum_password_length: Mapped[int] = mapped_column(
        nullable=False,
        server_default="7",
    )
    password_must_meet_complexity_requirements: Mapped[tbool]


class AccessPolicy(Base):
    """Access policy."""

    __tablename__ = "AccessPolicies"

    id: Mapped[int] = mapped_column(primary_key=True)
    name: Mapped[str] = mapped_column(String(255), nullable=False, unique=True)

    can_read: Mapped[nbool]
    can_add: Mapped[nbool]
    can_modify: Mapped[nbool]
    can_delete: Mapped[nbool]

    directories: Mapped[list[Directory]] = relationship(
        "Directory",
        secondary=AccessPolicyMembership.__table__,
        order_by="Directory.depth",
        back_populates="access_policies",
    )

    groups: Mapped[list[Group]] = relationship(
        "Group",
        secondary=GroupAccessPolicyMembership.__table__,
        back_populates="access_policies",
    )<|MERGE_RESOLUTION|>--- conflicted
+++ resolved
@@ -581,23 +581,6 @@
         uselist=False,
     )
 
-<<<<<<< HEAD
-=======
-    @property
-    def _decoded_value(self) -> str | None:
-        """Get attribute value."""
-        if self.value:
-            return self.value
-        if self.bvalue:
-            return self.bvalue.decode()
-        return None
-
-    @property
-    def values(self) -> list[str]:
-        """Get attribute value by list."""
-        return [self._decoded_value] if self._decoded_value else []
-
->>>>>>> 0d4a3a86
     def __str__(self) -> str:
         """Attribute name and value."""
         return f"Attribute({self.name}:{self._decoded_value})"
