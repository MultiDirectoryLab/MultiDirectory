"""MultiDirectory LDAP models.

Copyright (c) 2024 MultiFactor
License: https://github.com/MultiDirectoryLab/MultiDirectory/blob/main/LICENSE
"""

from __future__ import annotations

import enum
import uuid
from collections import defaultdict
from datetime import datetime, timezone
from ipaddress import IPv4Address, IPv4Network
from typing import Annotated, ClassVar, Literal

from sqlalchemy import (
    CheckConstraint,
    DateTime,
    Enum,
    ForeignKey,
    LargeBinary,
    String,
    UniqueConstraint,
    func,
)
from sqlalchemy.dialects import postgresql
from sqlalchemy.ext.asyncio import AsyncAttrs
from sqlalchemy.ext.compiler import compiles
from sqlalchemy.ext.mutable import MutableList
from sqlalchemy.orm import (
    DeclarativeBase,
    Mapped,
    backref,
    mapped_column,
    relationship,
    synonym,
)
from sqlalchemy.orm.collections import InstrumentedList
from sqlalchemy.schema import DDLElement
from sqlalchemy.sql import expression
from sqlalchemy.sql.compiler import DDLCompiler

type DistinguishedNamePrefix = Literal["cn", "ou", "dc"]
type KindType = Literal["STRUCTURAL", "ABSTRACT", "AUXILIARY"]


class Base(DeclarativeBase, AsyncAttrs):
    """Declarative base model."""


nbool = Annotated[bool, mapped_column(nullable=False)]
tbool = Annotated[
    bool,
    mapped_column(server_default=expression.true(), nullable=False),
]
fbool = Annotated[
    bool,
    mapped_column(server_default=expression.false(), nullable=False),
]

UniqueConstraint.argument_for("postgresql", "nulls_not_distinct", None)


@compiles(UniqueConstraint, "postgresql")
def compile_create_uc(
    create: DDLElement,
    compiler: DDLCompiler,
    **kw: dict,
) -> str:
    """Add NULLS NOT DISTINCT if its in args."""
    stmt = compiler.visit_unique_constraint(create, **kw)
    postgresql_opts = create.dialect_options["postgresql"]  # type: ignore

    if postgresql_opts.get("nulls_not_distinct"):
        return stmt.rstrip().replace("UNIQUE (", "UNIQUE NULLS NOT DISTINCT (")
    return stmt


class CatalogueSetting(Base):
    """Catalogue params unit."""

    __tablename__ = "Settings"

    id: Mapped[int] = mapped_column(primary_key=True)
    name: Mapped[str] = mapped_column(nullable=False, index=True)
    value: Mapped[str] = mapped_column(nullable=False)


class DirectoryMembership(Base):
    """Directory membership - path m2m relationship."""

    __tablename__ = "DirectoryMemberships"
    group_id: Mapped[int] = mapped_column(
        ForeignKey("Groups.id", ondelete="CASCADE"),
        primary_key=True,
    )

    directory_id: Mapped[int] = mapped_column(
        ForeignKey("Directory.id", ondelete="CASCADE"),
        primary_key=True,
    )


class PolicyMembership(Base):
    """Policy membership - path m2m relationship."""

    __tablename__ = "PolicyMemberships"
    group_id: Mapped[int] = mapped_column(
        ForeignKey("Groups.id", ondelete="CASCADE"),
        primary_key=True,
    )
    policy_id: Mapped[int] = mapped_column(
        ForeignKey("Policies.id", ondelete="CASCADE"),
        primary_key=True,
    )


class PolicyMFAMembership(Base):
    """Policy membership - path m2m relationship."""

    __tablename__ = "PolicyMFAMemberships"
    group_id: Mapped[int] = mapped_column(
        ForeignKey("Groups.id", ondelete="CASCADE"),
        primary_key=True,
    )
    policy_id: Mapped[int] = mapped_column(
        ForeignKey("Policies.id", ondelete="CASCADE"),
        primary_key=True,
    )


class AccessPolicyMembership(Base):
    """Directory - policy m2m relationship."""

    __tablename__ = "AccessPolicyMemberships"
    dir_id: Mapped[int] = mapped_column(
        ForeignKey("Directory.id", ondelete="CASCADE"),
        primary_key=True,
    )
    policy_id: Mapped[int] = mapped_column(
        ForeignKey("AccessPolicies.id", ondelete="CASCADE"),
        primary_key=True,
    )


class GroupAccessPolicyMembership(Base):
    """Directory - policy m2m relationship."""

    __tablename__ = "GroupAccessPolicyMemberships"

    __table_args__ = (
        UniqueConstraint("group_id", "policy_id", name="group_policy_uc"),
    )

    group_id: Mapped[int] = mapped_column(
        ForeignKey("Groups.id", ondelete="CASCADE"),
        primary_key=True,
    )
    policy_id: Mapped[int] = mapped_column(
        ForeignKey("AccessPolicies.id", ondelete="CASCADE"),
        primary_key=True,
    )


class Directory(Base):
    """Chierarcy of catalogue unit."""

    __tablename__ = "Directory"

    id: Mapped[int] = mapped_column(primary_key=True)

    parent_id: Mapped[int] = mapped_column(
        "parentId",
        ForeignKey("Directory.id", ondelete="CASCADE"),
        index=True,
        nullable=True,
    )

    parent: Mapped[Directory | None] = relationship(
        lambda: Directory,
        remote_side="Directory.id",
        backref=backref("directories", cascade="all,delete", viewonly=True),
        uselist=False,
    )

    object_class: Mapped[str] = mapped_column("objectClass", nullable=False)
    objectclass: Mapped[str] = synonym("object_class")

    name: Mapped[str] = mapped_column(nullable=False)
    rdname: Mapped[str] = mapped_column(String(64), nullable=False)

    created_at: Mapped[datetime] = mapped_column(
        "whenCreated",
        DateTime(timezone=True),
        server_default=func.now(),
        nullable=False,
    )
    updated_at: Mapped[datetime] = mapped_column(
        "whenChanged",
        DateTime(timezone=True),
        onupdate=func.now(),
        nullable=True,
    )
    depth: Mapped[int]

    object_sid: Mapped[str] = mapped_column("objectSid")
    objectsid: Mapped[str] = synonym("object_sid")

    password_policy_id: Mapped[int] = mapped_column(
        ForeignKey("PasswordPolicies.id"),
        nullable=True,
    )

    object_guid: Mapped[uuid.UUID] = mapped_column(
        "objectGUID",
        postgresql.UUID(as_uuid=True),
        default=uuid.uuid4,
        nullable=False,
    )
    objectguid: Mapped[str] = synonym("object_guid")

    path: Mapped[list[str]] = mapped_column(
        postgresql.ARRAY(String),
        nullable=False,
        index=True,
    )

    attributes: Mapped[list[Attribute]] = relationship(
        "Attribute",
        cascade="all",
        passive_deletes=True,
    )

    @property
    def attributes_dict(self) -> defaultdict[str, set[str]]:
        attributes = defaultdict(set)
        for attribute in self.attributes:
            attributes[attribute.name.lower()].update(attribute.values)
        return attributes

    group: Mapped[Group] = relationship(
        "Group",
        uselist=False,
        cascade="all",
        passive_deletes=True,
        lazy="selectin",
    )
    user: Mapped[User] = relationship(
        "User",
        uselist=False,
        lazy="selectin",
        cascade="all",
        passive_deletes=True,
    )
    groups: Mapped[list[Group]] = relationship(
        "Group",
        secondary=DirectoryMembership.__table__,
        primaryjoin="Directory.id == DirectoryMembership.directory_id",
        secondaryjoin="DirectoryMembership.group_id == Group.id",
        back_populates="members",
        cascade="all",
        passive_deletes=True,
        overlaps="group,directory",
        lazy="selectin",
    )
    access_policies: Mapped[list[AccessPolicy]] = relationship(
        "AccessPolicy",
        secondary=AccessPolicyMembership.__table__,
        primaryjoin="Directory.id == AccessPolicyMembership.dir_id",
        secondaryjoin="AccessPolicyMembership.policy_id == AccessPolicy.id",
        back_populates="directories",
    )

    __table_args__ = (
        UniqueConstraint(
            "parentId",
            "name",
            postgresql_nulls_not_distinct=True,
            name="name_parent_uc",
        ),
    )

    search_fields = {
        "name": "name",
        "objectguid": "objectGUID",
        "objectsid": "objectSid",
    }

    ro_fields = {
        "uid",
        "whenCreated",
        "lastLogon",
        "authTimestamp",
        "objectGUID",
        "objectSid",
    }

    def get_dn_prefix(self) -> DistinguishedNamePrefix:
        """Get distinguished name prefix."""
        return {
            "organizationalUnit": "ou",
            "domain": "dc",
        }.get(self.object_class, "cn")  # type: ignore

    def get_dn(self, dn: str = "cn") -> str:
        """Get distinguished name."""
        return f"{dn}={self.name}"

    @property
    def is_domain(self) -> bool:
        """Is directory domain."""
        return not self.parent_id and self.object_class == "domain"

    @property
    def host_principal(self) -> str:
        """Principal computer name."""
        return f"host/{self.name}"

    @property
    def path_dn(self) -> str:
        """Get DN from path."""
        return ",".join(reversed(self.path))

    def create_path(
        self,
        parent: Directory | None = None,
        dn: str = "cn",
    ) -> None:
        """Create path from a new directory."""
        pre_path: list[str] = parent.path if parent else []
        self.path = pre_path + [self.get_dn(dn)]
        self.depth = len(self.path)
        self.rdname = dn

    def __str__(self) -> str:
        """Dir name."""
        return f"Directory({self.name})"

    def __repr__(self) -> str:
        """Dir id and name."""
        return f"Directory({self.id}:{self.name})"


class User(Base):
    """Users data from db."""

    __tablename__ = "Users"

    id: Mapped[int] = mapped_column(primary_key=True)

    directory_id: Mapped[int] = mapped_column(
        "directoryId",
        ForeignKey("Directory.id", ondelete="CASCADE"),
        nullable=False,
    )

    directory: Mapped[Directory] = relationship(
        "Directory",
        back_populates="user",
        uselist=False,
        lazy="joined",
    )

    sam_accout_name: Mapped[str] = mapped_column(
        "sAMAccountName",
        nullable=False,
        unique=True,
    )
    user_principal_name: Mapped[str] = mapped_column(
        "userPrincipalName",
        nullable=False,
        unique=True,
    )

    mail: Mapped[str | None] = mapped_column(String(255))
    display_name: Mapped[str | None] = mapped_column(
        "displayName",
        nullable=True,
    )
    password: Mapped[str] = mapped_column(nullable=True)

    samaccountname: Mapped[str] = synonym("sam_accout_name")
    userprincipalname: Mapped[str] = synonym("user_principal_name")
    displayname: Mapped[str] = synonym("display_name")
    uid: Mapped[str] = synonym("sam_accout_name")
    accountexpires: Mapped[str] = synonym("account_exp")

    last_logon: Mapped[datetime | None] = mapped_column(
        "lastLogon",
        DateTime(timezone=True),
    )
    account_exp: Mapped[datetime | None] = mapped_column(
        "accountExpires",
        DateTime(timezone=True),
    )

    search_fields = {
        "mail": "mail",
        "samaccountname": "sAMAccountName",
        "userprincipalname": "userPrincipalName",
        "displayname": "displayName",
        "uid": "uid",
        "accountexpires": "accountExpires",
    }

    fields = {
        "loginshell": "loginShell",
        "uidnumber": "uidNumber",
        "homedirectory": "homeDirectory",
    }

    password_history: Mapped[list[str]] = mapped_column(
        MutableList.as_mutable(postgresql.ARRAY(String)),
        server_default="{}",
        nullable=False,
    )

    groups: Mapped[list[Group]] = relationship(
        "Group",
        secondary=DirectoryMembership.__table__,
        primaryjoin="User.directory_id == DirectoryMembership.directory_id",
        secondaryjoin="DirectoryMembership.group_id == Group.id",
        back_populates="users",
        lazy="selectin",
        cascade="all",
        passive_deletes=True,
        overlaps="group,groups,directory",
    )

    def get_upn_prefix(self) -> str:
        """Get userPrincipalName prefix."""
        return self.user_principal_name.split("@")[0]

    def __str__(self) -> str:
        """User show."""
        return f"User({self.sam_accout_name})"

    def __repr__(self) -> str:
        """User map with dir id."""
        return f"User({self.directory_id}:{self.sam_accout_name})"

    def is_expired(self) -> bool:
        """Check AccountExpires."""
        if self.account_exp is None:
            return False

        now = datetime.now(tz=timezone.utc)
        user_account_exp = self.account_exp.astimezone(timezone.utc)

        return now > user_account_exp


class Group(Base):
    """Group params."""

    __tablename__ = "Groups"

    id: Mapped[int] = mapped_column(primary_key=True)

    directory_id: Mapped[int] = mapped_column(
        "directoryId",
        ForeignKey("Directory.id", ondelete="CASCADE"),
        nullable=False,
    )

    directory: Mapped[Directory] = relationship(
        "Directory",
        back_populates="group",
        uselist=False,
        lazy="joined",
    )

    search_fields: ClassVar[dict[str, str]] = {}

    members: Mapped[list[Directory]] = relationship(
        "Directory",
        secondary=DirectoryMembership.__table__,
        back_populates="groups",
        cascade="all",
        passive_deletes=True,
        overlaps="group,groups,directory",
    )

    parent_groups: Mapped[list[Group]] = relationship(
        "Group",
        secondary=DirectoryMembership.__table__,
        primaryjoin="Group.directory_id == DirectoryMembership.directory_id",
        secondaryjoin="DirectoryMembership.group_id == Group.id",
        cascade="all",
        passive_deletes=True,
        overlaps="group,groups,members,directory",
    )

    policies: Mapped[list[NetworkPolicy]] = relationship(
        "NetworkPolicy",
        secondary=PolicyMembership.__table__,
        primaryjoin="Group.id == PolicyMembership.group_id",
        back_populates="groups",
    )

    mfa_policies: Mapped[list[NetworkPolicy]] = relationship(
        "NetworkPolicy",
        secondary=PolicyMFAMembership.__table__,
        primaryjoin="Group.id == PolicyMFAMembership.group_id",
        back_populates="mfa_groups",
    )

    users: Mapped[list[User]] = relationship(
        "User",
        secondary=DirectoryMembership.__table__,
        primaryjoin="Group.id == DirectoryMembership.group_id",
        secondaryjoin="DirectoryMembership.directory_id == User.directory_id",
        back_populates="groups",
        cascade="all",
        passive_deletes=True,
        overlaps="directory,group,members,parent_groups,groups",
    )

    access_policies: Mapped[list[AccessPolicy]] = relationship(
        "AccessPolicy",
        secondary=GroupAccessPolicyMembership.__table__,
        primaryjoin="Group.id == GroupAccessPolicyMembership.group_id",
        secondaryjoin=(
            "GroupAccessPolicyMembership.policy_id == AccessPolicy.id"
        ),
        back_populates="groups",
    )

    def __str__(self) -> str:
        """Group id."""
        return f"Group({self.id})"

    def __repr__(self) -> str:
        """Group id and dir id."""
        return f"Group({self.id}:{self.directory_id})"


class Attribute(Base):
    """Attributes data."""

    __tablename__ = "Attributes"
    __table_args__ = (
        CheckConstraint(
            "(value IS NULL) <> (bvalue IS NULL)",
            name="constraint_value_xor_bvalue",
        ),
    )

    id: Mapped[int] = mapped_column(primary_key=True)

    directory_id: Mapped[int] = mapped_column(
        "directoryId",
        ForeignKey("Directory.id", ondelete="CASCADE"),
        nullable=False,
    )

    name: Mapped[str] = mapped_column(nullable=False, index=True)
    value: Mapped[str | None] = mapped_column(nullable=True)
    bvalue: Mapped[bytes | None] = mapped_column(LargeBinary, nullable=True)

    @property
    def _decoded_value(self) -> str | None:
        """Get attribute value."""
        if self.value:
            return self.value
        if self.bvalue:
            return self.bvalue.decode("latin-1")
        return None

    @property
    def values(self) -> list[str]:
        """Get attribute value by list."""
        return [self._decoded_value] if self._decoded_value else []

    directory: Mapped[Directory] = relationship(
        "Directory",
        back_populates="attributes",
        uselist=False,
    )

    def __str__(self) -> str:
        """Attribute name and value."""
        return f"Attribute({self.name}:{self._decoded_value})"

    def __repr__(self) -> str:
        """Attribute name and value."""
        return f"Attribute({self.name}:{self._decoded_value})"


class AttributeType(Base):
    """Attribute Type."""

    __tablename__ = "AttributeTypes"

    id: Mapped[int] = mapped_column(primary_key=True)
    oid: Mapped[str] = mapped_column(String(255), nullable=False, unique=True)
    name: Mapped[str] = mapped_column(
        String(255),
        nullable=False,
        unique=True,
        index=True,
    )
    syntax: Mapped[str] = mapped_column(String(255), nullable=False)
    single_value: Mapped[bool]
    no_user_modification: Mapped[bool]
    is_system: Mapped[bool]  # NOTE: it's not equal `NO-USER-MODIFICATION`

    def get_raw_definition(self) -> str:
        """Format SQLAlchemy Attribute Type object to LDAP definition."""
        if not self.oid or not self.name or not self.syntax:
            err_msg = f"{self}: Fields 'oid', 'name', and 'syntax' are required for LDAP definition."  # noqa: E501
            raise ValueError(err_msg)

        chunks = [
            "(",
            f"{self.oid}",
            f"NAME '{self.name}'",
            f"SYNTAX '{self.syntax}'",
        ]

        if self.single_value:
            chunks.append("SINGLE-VALUE")
        if self.no_user_modification:
            chunks.append("NO-USER-MODIFICATION")
        chunks.append(")")
        return " ".join(chunks)

    def __str__(self) -> str:
        """AttributeType name."""
        return f"AttributeType({self.name})"

    def __repr__(self) -> str:
        """AttributeType oid and name."""
        return f"AttributeType({self.oid}:{self.name})"


class ObjectClassAttributeTypeMustMembership(Base):
    """ObjectClass - MustAttributeType m2m relationship."""

    __tablename__ = "ObjectClassAttributeTypeMustMemberships"

    __table_args__ = (
        UniqueConstraint(
            "attribute_type_name",
            "object_class_name",
            name="object_class_must_attribute_type_uc",
        ),
    )

    attribute_type_name: Mapped[str] = mapped_column(
        String(255),
        ForeignKey("AttributeTypes.name", ondelete="CASCADE"),
        primary_key=True,
    )
    object_class_name: Mapped[str] = mapped_column(
        String(255),
        ForeignKey("ObjectClasses.name", ondelete="CASCADE"),
        primary_key=True,
    )


class ObjectClassAttributeTypeMayMembership(Base):
    """ObjectClass - MayAttributeType m2m relationship."""

    __tablename__ = "ObjectClassAttributeTypeMayMemberships"

    __table_args__ = (
        UniqueConstraint(
            "attribute_type_name",
            "object_class_name",
            name="object_class_may_attribute_type_uc",
        ),
    )

    attribute_type_name: Mapped[str] = mapped_column(
        String(255),
        ForeignKey("AttributeTypes.name", ondelete="CASCADE"),
        primary_key=True,
    )
    object_class_name: Mapped[str] = mapped_column(
        String(255),
        ForeignKey("ObjectClasses.name", ondelete="CASCADE"),
        primary_key=True,
    )


class ObjectClass(Base):
    """Object Class."""

    __tablename__ = "ObjectClasses"

    id: Mapped[int] = mapped_column(primary_key=True)
    oid: Mapped[str] = mapped_column(String(255), nullable=False, unique=True)
    name: Mapped[str] = mapped_column(
        String(255),
        nullable=False,
        unique=True,
        index=True,
    )
    superior_name: Mapped[str | None] = mapped_column(
        String(255),
        ForeignKey("ObjectClasses.name", ondelete="SET NULL"),
        nullable=True,
    )
    superior: Mapped[ObjectClass | None] = relationship(
        "ObjectClass",
        remote_side="ObjectClass.name",
        uselist=False,
    )
    kind: Mapped[KindType] = mapped_column(nullable=False)
    is_system: Mapped[bool]

    attribute_types_must: Mapped[InstrumentedList[AttributeType]] = (
        relationship(
            "AttributeType",
            secondary=ObjectClassAttributeTypeMustMembership.__table__,
            primaryjoin="ObjectClass.name == ObjectClassAttributeTypeMustMembership.object_class_name",  # noqa: E501
            secondaryjoin="ObjectClassAttributeTypeMustMembership.attribute_type_name == AttributeType.name",  # noqa: E501
            lazy="selectin",
        )
    )

    attribute_types_may: Mapped[InstrumentedList[AttributeType]] = (
        relationship(
            "AttributeType",
            secondary=ObjectClassAttributeTypeMayMembership.__table__,
            primaryjoin="ObjectClass.name == ObjectClassAttributeTypeMayMembership.object_class_name",  # noqa: E501
            secondaryjoin="ObjectClassAttributeTypeMayMembership.attribute_type_name == AttributeType.name",  # noqa: E501
            lazy="selectin",
        )
    )

    def get_raw_definition(self) -> str:
        """Format SQLAlchemy Object Class object to LDAP definition."""
        if not self.oid or not self.name or not self.kind:
            err_msg = f"{self}: Fields 'oid', 'name', and 'kind' are required for LDAP definition."  # noqa: E501
            raise ValueError(err_msg)

        chunks = ["(", f"{self.oid}", f"NAME '{self.name}'"]

        if self.superior_name:
            chunks.append(f"SUP {self.superior_name}")
<<<<<<< HEAD
        if self.kind:
            chunks.append(self.kind)
=======

        chunks.append(self.kind)

>>>>>>> d7c6adf8
        if self.attribute_type_names_must:
            chunks.append(
                f"MUST ({' $ '.join(self.attribute_type_names_must)} )"
            )
        if self.attribute_type_names_may:
            chunks.append(
                f"MAY ({' $ '.join(self.attribute_type_names_may)} )"
            )
        chunks.append(")")
        return " ".join(chunks)

    @property
<<<<<<< HEAD
    def is_structural(self) -> bool:
        """Is object class structural."""
        return bool(self.kind == "STRUCTURAL")

    @property
=======
>>>>>>> d7c6adf8
    def attribute_type_names_must(self) -> list[str]:
        """Display attribute types must."""
        return [attr.name for attr in self.attribute_types_must]

    @property
    def attribute_type_names_may(self) -> list[str]:
        """Display attribute types may."""
        return [attr.name for attr in self.attribute_types_may]

    def __str__(self) -> str:
        """ObjectClass name."""
        return f"ObjectClass({self.name})"

    def __repr__(self) -> str:
        """ObjectClass oid and name."""
        return f"ObjectClass({self.oid}:{self.name})"


class MFAFlags(int, enum.Enum):
    """Two-Factor auth action."""

    DISABLED = 0
    ENABLED = 1
    WHITELIST = 2


class NetworkPolicy(Base):
    """Network policy data."""

    __tablename__ = "Policies"

    id: Mapped[int] = mapped_column(primary_key=True)
    name: Mapped[str] = mapped_column(nullable=False, unique=True)

    raw: Mapped[dict | list] = mapped_column(postgresql.JSON, nullable=False)
    netmasks: Mapped[list[IPv4Network | IPv4Address]] = mapped_column(
        postgresql.ARRAY(postgresql.CIDR),
        nullable=False,
        unique=True,
        index=True,
    )

    enabled: Mapped[tbool]
    priority: Mapped[int] = mapped_column(nullable=False)

    priority_uc = UniqueConstraint(
        "priority",
        name="priority_uc",
        deferrable=True,
        initially="DEFERRED",
    )

    groups: Mapped[list[Group]] = relationship(
        "Group",
        secondary=PolicyMembership.__table__,
        back_populates="policies",
    )
    mfa_status: Mapped[MFAFlags] = mapped_column(
        Enum(MFAFlags),
        server_default="DISABLED",
        nullable=False,
    )

    is_ldap: Mapped[tbool]
    is_http: Mapped[tbool]
    is_kerberos: Mapped[tbool]

    mfa_groups: Mapped[list[Group]] = relationship(
        "Group",
        secondary=PolicyMFAMembership.__table__,
        back_populates="mfa_policies",
    )

    bypass_no_connection: Mapped[fbool]
    bypass_service_failure: Mapped[fbool]

    ldap_session_ttl: Mapped[int] = mapped_column(
        nullable=False,
        server_default="-1",
    )

    http_session_ttl: Mapped[int] = mapped_column(
        nullable=False,
        server_default="28800",
    )


class PasswordPolicy(Base):
    """Password policy."""

    __tablename__ = "PasswordPolicies"

    id: Mapped[int] = mapped_column(primary_key=True)
    name: Mapped[str] = mapped_column(
        String(255),
        nullable=False,
        unique=True,
        server_default="Default Policy",
    )

    password_history_length: Mapped[int] = mapped_column(
        nullable=False,
        server_default="4",
    )
    maximum_password_age_days: Mapped[int] = mapped_column(
        nullable=False,
        server_default="0",
    )
    minimum_password_age_days: Mapped[int] = mapped_column(
        nullable=False,
        server_default="0",
    )
    minimum_password_length: Mapped[int] = mapped_column(
        nullable=False,
        server_default="7",
    )
    password_must_meet_complexity_requirements: Mapped[tbool]


class AccessPolicy(Base):
    """Access policy."""

    __tablename__ = "AccessPolicies"

    id: Mapped[int] = mapped_column(primary_key=True)
    name: Mapped[str] = mapped_column(String(255), nullable=False, unique=True)

    can_read: Mapped[nbool]
    can_add: Mapped[nbool]
    can_modify: Mapped[nbool]
    can_delete: Mapped[nbool]

    directories: Mapped[list[Directory]] = relationship(
        "Directory",
        secondary=AccessPolicyMembership.__table__,
        order_by="Directory.depth",
        back_populates="access_policies",
    )

    groups: Mapped[list[Group]] = relationship(
        "Group",
        secondary=GroupAccessPolicyMembership.__table__,
        back_populates="access_policies",
    )<|MERGE_RESOLUTION|>--- conflicted
+++ resolved
@@ -740,14 +740,9 @@
 
         if self.superior_name:
             chunks.append(f"SUP {self.superior_name}")
-<<<<<<< HEAD
-        if self.kind:
-            chunks.append(self.kind)
-=======
 
         chunks.append(self.kind)
 
->>>>>>> d7c6adf8
         if self.attribute_type_names_must:
             chunks.append(
                 f"MUST ({' $ '.join(self.attribute_type_names_must)} )"
@@ -760,14 +755,11 @@
         return " ".join(chunks)
 
     @property
-<<<<<<< HEAD
     def is_structural(self) -> bool:
         """Is object class structural."""
         return bool(self.kind == "STRUCTURAL")
 
     @property
-=======
->>>>>>> d7c6adf8
     def attribute_type_names_must(self) -> list[str]:
         """Display attribute types must."""
         return [attr.name for attr in self.attribute_types_must]
