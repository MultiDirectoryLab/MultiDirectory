--- conflicted
+++ resolved
@@ -236,22 +236,7 @@
             logger.critical(f"API error {traceback.format_exc()}")
             raise MFAError(str(error))
 
-<<<<<<< HEAD
         return MFAChallengeResponse(
             status="pending",
             message=redirect_url,
-=======
-        key = await self._repository.create_session_key(
-            user,
-            ip,
-            user_agent,
-            self.key_ttl,
-        )
-        return (
-            MFAChallengeResponse(
-                status="pending",
-                message=redirect_url,
-            ),
-            key,
->>>>>>> 0ae29205
         )