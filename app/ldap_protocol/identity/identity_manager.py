"""IdentityManager: Class for encapsulating authentication business logic.

Copyright (c) 2024 MultiFactor
License: https://github.com/MultiDirectoryLab/MultiDirectory/blob/main/LICENSE
"""

from ipaddress import IPv4Address, IPv6Address

from sqlalchemy import select
from sqlalchemy.ext.asyncio import AsyncSession
from starlette.datastructures import URL

from abstract_dao import AbstractService
from config import Settings
from entities import Directory, Group, User
from enums import MFAFlags
from ldap_protocol.identity.dto import SetupDTO
from ldap_protocol.identity.exceptions.auth import (
    LoginFailedError,
    PasswordPolicyError,
    UnauthorizedError,
    UserNotFoundError,
)
from ldap_protocol.identity.mfa_manager import MFAManager
from ldap_protocol.identity.schemas import LoginDTO, OAuth2Form
from ldap_protocol.identity.use_cases import SetupUseCase
from ldap_protocol.identity.utils import authenticate_user
from ldap_protocol.kerberos import AbstractKadmin, KRBAPIError
from ldap_protocol.multifactor import MultifactorAPI
from ldap_protocol.policies.audit.monitor import AuditMonitorUseCase
from ldap_protocol.policies.network_policy import (
    check_mfa_group,
    get_user_network_policy,
)
from ldap_protocol.policies.password import PasswordPolicyUseCases
from ldap_protocol.session_storage import SessionStorage
from ldap_protocol.session_storage.repository import SessionRepository
from ldap_protocol.user_account_control import (
    UserAccountControlFlag,
    get_check_uac,
)
from ldap_protocol.utils.queries import get_user
from password_manager import PasswordValidator
from repo.pg.tables import queryable_attr as qa


class IdentityManager(AbstractService):
    """Authentication manager."""

    def __init__(
        self,
        session: AsyncSession,
        settings: Settings,
        mfa_api: MultifactorAPI,
        storage: SessionStorage,
        password_use_cases: PasswordPolicyUseCases,
        password_validator: PasswordValidator,
        repository: SessionRepository,
        monitor: AuditMonitorUseCase,
        kadmin: AbstractKadmin,
        mfa_manager: MFAManager,
        setup_use_case: SetupUseCase,
    ) -> None:
        """Initialize dependencies of the manager (via DI).

        :param session: SQLAlchemy AsyncSession
        :param settings: Settings
        :param mfa_api: MultifactorAPI
        :param storage: SessionStorage.
        :param entity_type_dao: EntityTypeDAO
        :param role_use_case: RoleUseCase
        """
        self._session = session
        self._settings = settings
        self._mfa_api = mfa_api
        self._storage = storage
        self.key_ttl = self._storage.key_ttl
        self._repository = repository
        self._monitor = monitor
        self._password_use_cases = password_use_cases
        self._password_validator = password_validator
        self._kadmin = kadmin
        self._mfa_manager = mfa_manager
        self._setup_use_case = setup_use_case

    def __getattribute__(self, name: str) -> object:
        """Intercept attribute access."""
        attr = super().__getattribute__(name)
        if not callable(attr):
            return attr

        if name == "login":
            return self._monitor.wrap_login(attr)
        elif name == "reset_password":
            return self._monitor.wrap_reset_password(attr)
        elif name == "change_password":
            return self._monitor.wrap_change_password(attr)
        return attr

    async def login(
        self,
        form: OAuth2Form,
        url: URL,
        ip: IPv4Address | IPv6Address,
        user_agent: str,
    ) -> LoginDTO:
        """Log in a user.

        :param form: OAuth2Form with username and password
        :param url: URL for the MFA callback
        :param ip: Client IP
        :param user_agent: Client User-Agent
        :raises UnauthorizedError: if incorrect username or password
        :raises LoginFailedError:
            if user not in group, disabled, expired, or failed policy
        :raises MFARequiredError: if MFA is required
        :return: session key (str)
        """
        user = await authenticate_user(
            self._session,
            form.username,
            form.password,
            self._password_validator,
        )
        if not user:
            raise UnauthorizedError("Incorrect username or password")

        query = (
            select(Group)
            .join(qa(Group.users))
            .join(qa(Group.directory))
            .filter(
                qa(User.id) == user.id,
                qa(Directory.name) == "domain admins",
            )
            .limit(1)
            .exists()
        )
        is_part_of_admin_group = (
            await self._session.scalars(select(query))
        ).one()

        if not is_part_of_admin_group:
            raise LoginFailedError("User not part of domain admins")

        uac_check = await get_check_uac(self._session, user.directory_id)

        if uac_check(UserAccountControlFlag.ACCOUNTDISABLE):
            raise LoginFailedError("User account is disabled")

        if user.is_expired():
            raise LoginFailedError("User account is expired")

        network_policy = await get_user_network_policy(
            ip,
            user,
            self._session,
            policy_type="is_http",
        )
        if network_policy is None:
            raise LoginFailedError("User not part of network policy")

        if self._mfa_api.is_initialized and network_policy.mfa_status in (
            MFAFlags.ENABLED,
            MFAFlags.WHITELIST,
        ):
            request_2fa = True
            if network_policy.mfa_status == MFAFlags.WHITELIST:
                request_2fa = await check_mfa_group(
                    network_policy,
                    user,
                    self._session,
                )
            if request_2fa:
                (
                    mfa_challenge,
                    key,
                ) = await self._mfa_manager.two_factor_protocol(
                    user=user,
                    network_policy=network_policy,
                    url=url,
                    ip=ip,
                    user_agent=user_agent,
                )
                return LoginDTO(key, mfa_challenge)

        session_key = await self._repository.create_session_key(
            user,
            ip,
            user_agent,
            self.key_ttl,
        )
        return LoginDTO(session_key, None)

    async def _update_password(
        self,
        identity: str,
        new_password: str,
        include_krb: bool,
    ) -> None:
        """Change the user's password and update Kerberos.

        :param identity: str
        :param new_password: str
        :param include_krb: bool
        :raises UserNotFoundError: if user not found
        :raises PasswordPolicyError: if password does not meet policy
        :raises KRBAPIError: if Kerberos password update failed
        :return: None.
        """
        user = await get_user(self._session, identity)

        if not user:
            raise UserNotFoundError(
                f"User {identity} not found in the database.",
            )

        if await self._password_use_cases.is_password_change_restricted(
            user.directory_id,
        ):
            raise PermissionError(
                f"User {identity} is not allowed to change the password.",
            )

        errors = await self._password_use_cases.check_password_violations(
            new_password,
            user,
        )

        if errors:
            raise PasswordPolicyError(errors)

        if include_krb:
            try:
                await self._kadmin.create_or_update_principal_pw(
                    user.get_upn_prefix(),
                    new_password,
                )
            except KRBAPIError:
                raise KRBAPIError(
                    "Failed kerberos password update",
                )

        user.password = self._password_validator.get_password_hash(
            new_password,
        )
        await self._password_use_cases.post_save_password_actions(user)
        await self._session.commit()

        await self._repository.clear_user_sessions(identity)

    async def sync_password_from_service(
        self,
        principal: str,
        new_password: str,
    ) -> None:
        """Synchronize the password from the shadow api."""
        await self._update_password(
            principal,
            new_password,
            include_krb=False,
        )

    async def reset_password(
        self,
        identity: str,
        new_password: str,
    ) -> None:
        """Change the user's password and update Kerberos."""
        await self._update_password(
            identity,
            new_password,
            include_krb=True,
        )

    async def check_setup_needed(self) -> bool:
        """Check if initial setup is needed.

        :return: bool (True if setup is required, False otherwise)
        """
        return await self._setup_use_case.is_setup()

    async def perform_first_setup(self, dto: SetupDTO) -> None:
        """Perform the initial setup of structure and policies.

        :param dto: SetupDTO with setup parameters
        :raises AlreadyConfiguredError: if setup already performed
        :raises ForbiddenError: if password policy not passed
        :return: None.
        """
<<<<<<< HEAD
        setup_already_performed = await self._session.scalar(
            select(Directory)
            .filter(qa(Directory.parent_id).is_(None)),
        )  # fmt: skip
        if setup_already_performed:
            raise AlreadyConfiguredError("Setup already performed")

        for entity_type_data in ENTITY_TYPE_DATAS:
            await self._entity_type_dao.create(
                EntityTypeDTO(
                    id=None,
                    name=entity_type_data["name"],  # type: ignore
                    object_class_names=list(
                        entity_type_data["object_class_names"],
                    ),
                    is_system=True,
                ),
            )
        data = [
            {
                "name": "groups",
                "object_class": "container",
                "attributes": {
                    "objectClass": ["top"],
                    "sAMAccountName": ["groups"],
                },
                "children": [
                    {
                        "name": "domain admins",
                        "object_class": "group",
                        "attributes": {
                            "objectClass": ["top", "posixGroup"],
                            "groupType": ["-2147483646"],
                            "instanceType": ["4"],
                            "sAMAccountName": ["domain admins"],
                            "sAMAccountType": ["268435456"],
                            "gidNumber": ["512"],
                        },
                        "objectSid": 512,
                    },
                    {
                        "name": "domain users",
                        "object_class": "group",
                        "attributes": {
                            "objectClass": ["top", "posixGroup"],
                            "groupType": ["-2147483646"],
                            "instanceType": ["4"],
                            "sAMAccountName": ["domain users"],
                            "sAMAccountType": ["268435456"],
                            "gidNumber": ["513"],
                        },
                        "objectSid": 513,
                    },
                    {
                        "name": "readonly domain controllers",
                        "object_class": "group",
                        "attributes": {
                            "objectClass": ["top", "posixGroup"],
                            "groupType": ["-2147483646"],
                            "instanceType": ["4"],
                            "sAMAccountName": ["readonly domain controllers"],
                            "sAMAccountType": ["268435456"],
                            "gidNumber": ["521"],
                        },
                        "objectSid": 521,
                    },
                    {
                        "name": "domain computers",
                        "object_class": "group",
                        "attributes": {
                            "objectClass": ["top", "posixGroup"],
                            "groupType": ["-2147483646"],
                            "instanceType": ["4"],
                            "sAMAccountName": ["domain computers"],
                            "sAMAccountType": ["268435456"],
                            "gidNumber": ["515"],
                        },
                        "objectSid": 515,
                    },
                ],
            },
            {
                "name": "computers",
                "object_class": "container",
                "attributes": {"objectClass": ["top"]},
                "children": [],
            },
            {
                "name": "users",
                "object_class": "container",
                "attributes": {"objectClass": ["top"]},
                "children": [
                    {
                        "name": request.username,
                        "object_class": "user",
                        "organizationalPerson": {
                            "sam_account_name": request.username,
                            "user_principal_name": request.user_principal_name,
                            "mail": request.mail,
                            "display_name": request.display_name,
                            "password": request.password,
                            "groups": ["domain admins"],
                        },
                        "attributes": {
                            "objectClass": [
                                "top",
                                "person",
                                "organizationalPerson",
                                "posixAccount",
                                "shadowAccount",
                                "inetOrgPerson",
                            ],
                            "pwdLastSet": [ft_now()],
                            "loginShell": ["/bin/bash"],
                            "uidNumber": ["1000"],
                            "gidNumber": ["513"],
                            "userAccountControl": ["512"],
                            "primaryGroupID": ["512"],
                        },
                        "objectSid": 500,
                    },
                ],
            },
        ]
        async with self._session.begin_nested():
            try:
                await setup_enviroment(
                    self._session,
                    dn=request.domain,
                    data=data,
                    password_validator=self._password_validator,
                )
                await self._session.flush()

                await self._password_use_cases.create_default_domain_policy()

                errors = await (
                    self
                    ._password_use_cases
                    .check_password_violations(
                        password=request.password,
                    )
                )  # fmt: skip
                if errors:
                    raise ForbiddenError(errors)

                await self._role_use_case.create_domain_admins_role()
                await self._role_use_case.create_read_only_role()
                await self._audit_use_case.create_policies()
                await self._session.commit()
            except IntegrityError:
                await self._session.rollback()
                raise AlreadyConfiguredError(
                    "Setup already performed (locked)",
                )
=======
        await self._setup_use_case.setup(dto)
>>>>>>> 74b4120d
<|MERGE_RESOLUTION|>--- conflicted
+++ resolved
@@ -288,162 +288,4 @@
         :raises ForbiddenError: if password policy not passed
         :return: None.
         """
-<<<<<<< HEAD
-        setup_already_performed = await self._session.scalar(
-            select(Directory)
-            .filter(qa(Directory.parent_id).is_(None)),
-        )  # fmt: skip
-        if setup_already_performed:
-            raise AlreadyConfiguredError("Setup already performed")
-
-        for entity_type_data in ENTITY_TYPE_DATAS:
-            await self._entity_type_dao.create(
-                EntityTypeDTO(
-                    id=None,
-                    name=entity_type_data["name"],  # type: ignore
-                    object_class_names=list(
-                        entity_type_data["object_class_names"],
-                    ),
-                    is_system=True,
-                ),
-            )
-        data = [
-            {
-                "name": "groups",
-                "object_class": "container",
-                "attributes": {
-                    "objectClass": ["top"],
-                    "sAMAccountName": ["groups"],
-                },
-                "children": [
-                    {
-                        "name": "domain admins",
-                        "object_class": "group",
-                        "attributes": {
-                            "objectClass": ["top", "posixGroup"],
-                            "groupType": ["-2147483646"],
-                            "instanceType": ["4"],
-                            "sAMAccountName": ["domain admins"],
-                            "sAMAccountType": ["268435456"],
-                            "gidNumber": ["512"],
-                        },
-                        "objectSid": 512,
-                    },
-                    {
-                        "name": "domain users",
-                        "object_class": "group",
-                        "attributes": {
-                            "objectClass": ["top", "posixGroup"],
-                            "groupType": ["-2147483646"],
-                            "instanceType": ["4"],
-                            "sAMAccountName": ["domain users"],
-                            "sAMAccountType": ["268435456"],
-                            "gidNumber": ["513"],
-                        },
-                        "objectSid": 513,
-                    },
-                    {
-                        "name": "readonly domain controllers",
-                        "object_class": "group",
-                        "attributes": {
-                            "objectClass": ["top", "posixGroup"],
-                            "groupType": ["-2147483646"],
-                            "instanceType": ["4"],
-                            "sAMAccountName": ["readonly domain controllers"],
-                            "sAMAccountType": ["268435456"],
-                            "gidNumber": ["521"],
-                        },
-                        "objectSid": 521,
-                    },
-                    {
-                        "name": "domain computers",
-                        "object_class": "group",
-                        "attributes": {
-                            "objectClass": ["top", "posixGroup"],
-                            "groupType": ["-2147483646"],
-                            "instanceType": ["4"],
-                            "sAMAccountName": ["domain computers"],
-                            "sAMAccountType": ["268435456"],
-                            "gidNumber": ["515"],
-                        },
-                        "objectSid": 515,
-                    },
-                ],
-            },
-            {
-                "name": "computers",
-                "object_class": "container",
-                "attributes": {"objectClass": ["top"]},
-                "children": [],
-            },
-            {
-                "name": "users",
-                "object_class": "container",
-                "attributes": {"objectClass": ["top"]},
-                "children": [
-                    {
-                        "name": request.username,
-                        "object_class": "user",
-                        "organizationalPerson": {
-                            "sam_account_name": request.username,
-                            "user_principal_name": request.user_principal_name,
-                            "mail": request.mail,
-                            "display_name": request.display_name,
-                            "password": request.password,
-                            "groups": ["domain admins"],
-                        },
-                        "attributes": {
-                            "objectClass": [
-                                "top",
-                                "person",
-                                "organizationalPerson",
-                                "posixAccount",
-                                "shadowAccount",
-                                "inetOrgPerson",
-                            ],
-                            "pwdLastSet": [ft_now()],
-                            "loginShell": ["/bin/bash"],
-                            "uidNumber": ["1000"],
-                            "gidNumber": ["513"],
-                            "userAccountControl": ["512"],
-                            "primaryGroupID": ["512"],
-                        },
-                        "objectSid": 500,
-                    },
-                ],
-            },
-        ]
-        async with self._session.begin_nested():
-            try:
-                await setup_enviroment(
-                    self._session,
-                    dn=request.domain,
-                    data=data,
-                    password_validator=self._password_validator,
-                )
-                await self._session.flush()
-
-                await self._password_use_cases.create_default_domain_policy()
-
-                errors = await (
-                    self
-                    ._password_use_cases
-                    .check_password_violations(
-                        password=request.password,
-                    )
-                )  # fmt: skip
-                if errors:
-                    raise ForbiddenError(errors)
-
-                await self._role_use_case.create_domain_admins_role()
-                await self._role_use_case.create_read_only_role()
-                await self._audit_use_case.create_policies()
-                await self._session.commit()
-            except IntegrityError:
-                await self._session.rollback()
-                raise AlreadyConfiguredError(
-                    "Setup already performed (locked)",
-                )
-=======
-        await self._setup_use_case.setup(dto)
->>>>>>> 74b4120d
+        await self._setup_use_case.setup(dto)