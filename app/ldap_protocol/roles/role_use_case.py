--- conflicted
+++ resolved
@@ -94,14 +94,8 @@
             for ace_id in ace_ids
         ]
 
-<<<<<<< HEAD
-        for ace in aces:
-            if directory not in ace.directories:
-                ace.directories.append(directory)
-=======
         if members:
             self._role_dao._session.add_all(members)  # noqa: SLF001
->>>>>>> d2cdba3c
 
     async def get_password_ace(
         self,
