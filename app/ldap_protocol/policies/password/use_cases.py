"""Password Policy Use Cases.

Copyright (c) 2025 MultiFactor
License: https://github.com/MultiDirectoryLab/MultiDirectory/blob/main/LICENSE
"""

<<<<<<< HEAD
from itertools import islice
from typing import ClassVar
=======
from typing import Iterable
>>>>>>> 85086cc2

from abstract_service import AbstractService
from entities import User
<<<<<<< HEAD
from enums import AuthoruzationRules
from ldap_protocol.permissions_checker import ApiPermissionsChecker
=======
from ldap_protocol.policies.password.ban_word_repository import (
    PasswordBanWordRepository,
)
from ldap_protocol.policies.password.constants import (
    MAX_BANWORD_LENGTH,
    MIN_LENGTH_FOR_TRGM,
)
>>>>>>> 85086cc2

from .dao import PasswordPolicyDAO
from .dataclasses import PasswordPolicyDTO, PriorityT
from .validator import PasswordPolicyValidator


class PasswordPolicyUseCases(AbstractService):
    """Password Policy Use Cases."""

    _password_policy_dao: PasswordPolicyDAO
    _password_policy_validator: PasswordPolicyValidator
<<<<<<< HEAD
    _perm_checker: ApiPermissionsChecker
=======
    _password_ban_word_repository: PasswordBanWordRepository
>>>>>>> 85086cc2

    def __init__(
        self,
        password_policy_dao: PasswordPolicyDAO,
        password_policy_validator: PasswordPolicyValidator,
        password_ban_word_repository: PasswordBanWordRepository,
    ) -> None:
        """Initialize Password Policy Use Cases."""
        self._password_policy_dao = password_policy_dao
        self._password_policy_validator = password_policy_validator
        self._password_ban_word_repository = password_ban_word_repository

    async def get_all(self) -> list[PasswordPolicyDTO[int, int]]:
        """Get all Password Policies."""
        return await self._password_policy_dao.get_all()

    async def get(self, id_: int) -> PasswordPolicyDTO[int, int]:
        """Get one Password Policy."""
        return await self._password_policy_dao.get(id_)

    async def get_password_policy_by_dir_path_dn(
        self,
        path_dn: str,
    ) -> PasswordPolicyDTO[int, int]:
        """Get one Password Policy for one Directory by its path."""
        return (
            await self._password_policy_dao.get_password_policy_by_dir_path_dn(
                path_dn,
            )
        )

    async def create(self, dto: PasswordPolicyDTO[None, PriorityT]) -> None:
        """Create one Password Policy."""
        await self._password_policy_dao.create(dto)

    async def create_default_domain_policy(self) -> None:
        """Create default domain Password Policy with default configuration."""
        await self._password_policy_dao.create_default_domain_policy()

    async def update(
        self,
        id_: int,
        dto: PasswordPolicyDTO[int, PriorityT],
    ) -> None:
        """Update one Password Policy."""
        await self._password_policy_dao.update(id_, dto)

    async def reset_domain_policy_to_default_config(self) -> None:
        """Reset domain Password Policy to default configuration."""
        await self._password_policy_dao.reset_domain_policy_to_default_config()

    async def get_password_policy_for_user(
        self,
        user: User,
    ) -> PasswordPolicyDTO[int, int]:
        """Get resulting Password Policy for user."""
        return await self._password_policy_dao.get_password_policy_for_user(
            user,
        )

    async def get_max_age_days_for_user(self, user: User) -> int:
        """Get max age days from Password Policy for user."""
        return await self._password_policy_dao.get_max_age_days_for_user(
            user,
        )

    async def post_save_password_actions(self, user: User) -> None:
        """Post save actions for password update."""
        await self._password_policy_dao.post_save_password_actions(user)

    async def check_expired_max_age(
        self,
        user: User | None = None,
        pwd_last_set: str | None = None,
    ) -> bool:
        """Validate max password change age."""
        if not user:
            return True

        pwd_policy_max_age = (
            await self._password_policy_dao.get_max_age_days_for_user(
                user,
            )
        )
        if pwd_policy_max_age == 0:
            return False

        count_age_days = self._password_policy_validator._password_validator.count_password_age_days(  # noqa: SLF001, E501
            pwd_last_set,
        )

        return bool(count_age_days > pwd_policy_max_age)

    async def check_password_violations(
        self,
        password: str,
        user: User | None,
    ) -> list[str]:
        """Validate password with exist policy.

        :param PasswordPolicyDTO password_policy: Password Policy
        :param str password: new raw password
        :return list[str]: error messages
        """
        if user:
            password_policy = (
                await self._password_policy_dao.get_password_policy_for_user(
                    user,
                )
            )
        else:
            password_policy = (
                await self._password_policy_dao.get_domain_password_policy()
            )

        self._password_policy_validator.setup_language(
            password_policy.language,
        )
        return await self.validate_password(
            password,
            password_policy,
            user,
        )

    async def validate_password(
        self,
        password: str,
        password_policy: PasswordPolicyDTO,
        user: User | None = None,
    ) -> list[str]:
        """Validate password with chosen policy.

        :param PasswordPolicyDTO password_policy: Password Policy
        :param str password: new raw password
        :return list[str]: error messages
        """
        self._password_policy_validator.language()
        self._password_policy_validator.not_otp_like_suffix()

        if password_policy.is_exact_match:
            self._password_policy_validator.not_equal_any_ban_word(
                self._password_ban_word_repository,
            )
        else:
            self._password_policy_validator.not_contain_any_ban_word(
                self._password_ban_word_repository,
            )

        if user and password_policy.history_length:
            self._password_policy_validator.reuse_prevention(
                password_history=user.password_history,
            )

        if user and password_policy.min_age_days:
            pwd_last_set = (
                await self._password_policy_dao.get_or_create_pwd_last_set(
                    user.directory_id,
                )
            )
            self._password_policy_validator.min_age(
                password_policy.min_age_days,
                pwd_last_set,
            )

        password_min_length = password_policy.min_length or MIN_LENGTH_FOR_TRGM
        self._password_policy_validator.min_length(password_min_length)
        if password_policy.max_length:
            self._password_policy_validator.max_length(
                password_policy.max_length,
            )

        if password_policy.min_lowercase_letters_count:
            self._password_policy_validator.min_lowercase_letters_count(
                password_policy.min_lowercase_letters_count,
            )

        if password_policy.min_uppercase_letters_count:
            self._password_policy_validator.min_uppercase_letters_count(
                password_policy.min_uppercase_letters_count,
            )

        if (
            password_policy.min_lowercase_letters_count
            and password_policy.min_uppercase_letters_count
        ):
            self._password_policy_validator.min_letters_count(
                password_policy.min_lowercase_letters_count
                + password_policy.min_uppercase_letters_count,
            )

        if password_policy.min_special_symbols_count:
            self._password_policy_validator.min_special_symbols_count(
                password_policy.min_special_symbols_count,
            )

        if password_policy.min_digits_count:
            self._password_policy_validator.min_digits_count(
                password_policy.min_digits_count,
            )

        if password_policy.min_unique_symbols_count:
            self._password_policy_validator.min_unique_symbols_count(
                password_policy.min_unique_symbols_count,
            )

        if password_policy.max_repeating_symbols_in_row_count:
            self._password_policy_validator.max_repeating_symbols_in_row_count(
                password_policy.max_repeating_symbols_in_row_count,
            )

        if password_policy.max_sequential_keyboard_symbols_count:
            self._password_policy_validator.max_sequential_keyboard_symbols_count(
                password_policy.max_sequential_keyboard_symbols_count,
            )

        if password_policy.max_sequential_alphabet_symbols_count:
            self._password_policy_validator.max_sequential_alphabet_symbols_count(
                password_policy.max_sequential_alphabet_symbols_count,
            )

        await self._password_policy_validator.validate(password)
        return self._password_policy_validator.error_messages

    async def is_password_change_restricted(
        self,
        user_directory_id: int,
    ) -> bool:
        """Check if user is restricted from changing password via UAC flag.

        :param int user_directory_id: user's directory ID
        :return bool: True if user is restricted, False otherwise
        """
        return await self._password_policy_dao.is_password_change_restricted(
            user_directory_id,
        )

    async def is_required_password_change(self, user: User) -> bool:
        """Check if user is required to change password.

        :param User user: user
        :return bool: required or not
        """
        pwd_last_set = (
            await self._password_policy_dao.get_or_create_pwd_last_set(
                user.directory_id,
            )
        )
        is_pwd_expired = await self.check_expired_max_age(
            user,
            pwd_last_set,
        )

        return bool(pwd_last_set == "0" or is_pwd_expired)  # noqa: S105

<<<<<<< HEAD
    PERMISSIONS: ClassVar[dict[str, AuthoruzationRules]] = {
        get_all.__name__: AuthoruzationRules.PASSWORD_POLICY_GET_ALL,
        get.__name__: AuthoruzationRules.PASSWORD_POLICY_GET,
        get_password_policy_by_dir_path_dn.__name__: (
            AuthoruzationRules.PASSWORD_POLICY_GET_BY_DIR
        ),
        update.__name__: AuthoruzationRules.PASSWORD_POLICY_UPDATE,
        reset_domain_policy_to_default_config.__name__: (
            AuthoruzationRules.PASSWORD_POLICY_RESET_DOMAIN_POLICY
        ),
        turnoff.__name__: AuthoruzationRules.PASSWORD_POLICY_TURNOFF,
    }
=======

class PasswordBanWordUseCases(AbstractService):
    """Password Ban Word Use Cases."""

    def __init__(
        self,
        password_ban_word_repository: PasswordBanWordRepository,
    ) -> None:
        """Initialize Password Ban Word Use Cases."""
        self.password_ban_word_repository = password_ban_word_repository

    async def get_all(self) -> Iterable[str]:
        """Get all Password Ban Words."""
        return await self.password_ban_word_repository.get_all()

    async def replace_all_ban_words(
        self,
        ban_words: Iterable[str],
    ) -> None:
        """Replace all Password Ban Words."""
        await self.password_ban_word_repository.replace(ban_words)

    def filter_ban_words(self, lines: list[str]) -> list[str]:
        res = []
        for line in lines:
            new_word = line.strip()
            if (
                new_word
                and MIN_LENGTH_FOR_TRGM <= len(new_word) <= MAX_BANWORD_LENGTH
            ):
                res.append(new_word)

        return res
>>>>>>> 85086cc2
<|MERGE_RESOLUTION|>--- conflicted
+++ resolved
@@ -4,19 +4,12 @@
 License: https://github.com/MultiDirectoryLab/MultiDirectory/blob/main/LICENSE
 """
 
-<<<<<<< HEAD
-from itertools import islice
-from typing import ClassVar
-=======
-from typing import Iterable
->>>>>>> 85086cc2
+from typing import ClassVar, Iterable
 
 from abstract_service import AbstractService
 from entities import User
-<<<<<<< HEAD
 from enums import AuthoruzationRules
 from ldap_protocol.permissions_checker import ApiPermissionsChecker
-=======
 from ldap_protocol.policies.password.ban_word_repository import (
     PasswordBanWordRepository,
 )
@@ -24,7 +17,6 @@
     MAX_BANWORD_LENGTH,
     MIN_LENGTH_FOR_TRGM,
 )
->>>>>>> 85086cc2
 
 from .dao import PasswordPolicyDAO
 from .dataclasses import PasswordPolicyDTO, PriorityT
@@ -36,11 +28,8 @@
 
     _password_policy_dao: PasswordPolicyDAO
     _password_policy_validator: PasswordPolicyValidator
-<<<<<<< HEAD
     _perm_checker: ApiPermissionsChecker
-=======
     _password_ban_word_repository: PasswordBanWordRepository
->>>>>>> 85086cc2
 
     def __init__(
         self,
@@ -295,7 +284,6 @@
 
         return bool(pwd_last_set == "0" or is_pwd_expired)  # noqa: S105
 
-<<<<<<< HEAD
     PERMISSIONS: ClassVar[dict[str, AuthoruzationRules]] = {
         get_all.__name__: AuthoruzationRules.PASSWORD_POLICY_GET_ALL,
         get.__name__: AuthoruzationRules.PASSWORD_POLICY_GET,
@@ -306,9 +294,8 @@
         reset_domain_policy_to_default_config.__name__: (
             AuthoruzationRules.PASSWORD_POLICY_RESET_DOMAIN_POLICY
         ),
-        turnoff.__name__: AuthoruzationRules.PASSWORD_POLICY_TURNOFF,
     }
-=======
+
 
 class PasswordBanWordUseCases(AbstractService):
     """Password Ban Word Use Cases."""
@@ -341,5 +328,4 @@
             ):
                 res.append(new_word)
 
-        return res
->>>>>>> 85086cc2
+        return res