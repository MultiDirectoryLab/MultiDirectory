"""Add protocol.

Copyright (c) 2024 MultiFactor
License: https://github.com/MultiDirectoryLab/MultiDirectory/blob/main/LICENSE
"""

from typing import AsyncGenerator, ClassVar, cast

import httpx
from pydantic import Field, SecretStr
from sqlalchemy import inspect, select
from sqlalchemy.exc import IntegrityError
from sqlalchemy.ext.asyncio import AsyncSession
from sqlalchemy.orm import selectinload

from ldap_protocol.asn1parser import ASN1Row
from ldap_protocol.dialogue import LDAPSession
from ldap_protocol.kerberos import AbstractKadmin, KRBAPIError
from ldap_protocol.ldap_codes import LDAPCodes
from ldap_protocol.ldap_responses import (
    INVALID_ACCESS_RESPONSE,
    AddResponse,
    PartialAttribute,
)
from ldap_protocol.ldap_schema.flat_ldap_schema import (
    get_flat_ldap_schema,
    validate_attributes_by_ldap_schema,
    validate_chunck_object_classes_by_ldap_schema,
)
from ldap_protocol.policies.access_policy import mutate_ap
from ldap_protocol.policies.password_policy import PasswordPolicySchema
from ldap_protocol.user_account_control import UserAccountControlFlag
from ldap_protocol.utils.helpers import (
    create_integer_hash,
    create_user_name,
    ft_now,
    is_dn_in_base_directory,
)
from ldap_protocol.utils.queries import (
    create_object_sid,
    get_base_directories,
    get_group,
    get_groups,
    get_path_filter,
    get_search_path,
    validate_entry,
)
from models import Attribute, Directory, Group, User
from security import get_password_hash

from .base import BaseRequest


class AddRequest(BaseRequest):
    """Add new entry.

    ```
    AddRequest ::= [APPLICATION 8] SEQUENCE {
        entry           LDAPDN,
        attributes      AttributeList
    }

    AttributeList ::= SEQUENCE OF attribute Attribute

    password - only JSON API field, added only for user creation,
    skips validation if target entity is not user.
    ```
    """

    PROTOCOL_OP: ClassVar[int] = 8

    entry: str = Field(..., description="Any `DistinguishedName`")
    attributes: list[PartialAttribute]

    password: SecretStr | None = Field(None, examples=["password"])

    @property
<<<<<<< HEAD
=======
    def attr_names(self) -> dict[str, list[str | bytes]]:
        return {attr.l_name: attr.vals for attr in self.attributes}

    @property
>>>>>>> d7c6adf8
    def attributes_dict(self) -> dict[str, list[str | bytes]]:
        return {attr.type.lower(): attr.vals for attr in self.attributes}

    @classmethod
    def from_data(cls, data: ASN1Row) -> "AddRequest":
        """Deserialize."""
        entry, attributes = data  # type: ignore
        attributes = [
            PartialAttribute(
                type=attr.value[0].value,
                vals=[val.value for val in attr.value[1].value],
            )
            for attr in attributes.value  # type: ignore
        ]
        return cls(entry=entry.value, attributes=attributes)  # type: ignore

    async def handle(  # noqa: C901
        self,
        session: AsyncSession,
        ldap_session: LDAPSession,
        kadmin: AbstractKadmin,
    ) -> AsyncGenerator[AddResponse, None]:
        """Add request handler."""
        if not ldap_session.user:
            yield AddResponse(**INVALID_ACCESS_RESPONSE)
            return

        if not validate_entry(self.entry.lower()):
            yield AddResponse(result_code=LDAPCodes.INVALID_DN_SYNTAX)
            return

        root_dn = get_search_path(self.entry)

        exists_q = select(
            select(Directory)
            .filter(get_path_filter(root_dn)).exists()
        )  # fmt: skip

        if await session.scalar(exists_q) is True:
            yield AddResponse(result_code=LDAPCodes.ENTRY_ALREADY_EXISTS)
            return

        for base_directory in await get_base_directories(session):
            if is_dn_in_base_directory(base_directory, self.entry):
                base_dn = base_directory
                break
        else:
            yield AddResponse(result_code=LDAPCodes.NO_SUCH_OBJECT)
            return

        parent_path = get_path_filter(root_dn[:-1])
        new_dn, name = self.entry.split(",")[0].split("=")

        query = (
            select(Directory)
            .options(selectinload(Directory.access_policies))
            .filter(parent_path)
        )

        parent = await session.scalar(mutate_ap(query, ldap_session.user))

        if not parent:
            yield AddResponse(result_code=LDAPCodes.NO_SUCH_OBJECT)
            return

        if not await session.scalar(
            mutate_ap(query, ldap_session.user, "add"),
        ):
            yield AddResponse(result_code=LDAPCodes.INSUFFICIENT_ACCESS_RIGHTS)
            return

        if self.password is not None:
            validator = await PasswordPolicySchema.get_policy_settings(session)
            raw_password = self.password.get_secret_value()
            errors = await validator.validate_password_with_policy(
                password=raw_password,
                user=None,
            )

            if errors:
                yield AddResponse(
                    result_code=LDAPCodes.OPERATIONS_ERROR,
                    error_message="; ".join(errors),
                )
                return

        try:
            new_dir = Directory(
                object_class="",
                name=name,
                parent=parent,
                access_policies=parent.access_policies,
            )

            new_dir.create_path(parent, new_dn)
            session.add(new_dir)

            await session.flush()

            new_dir.object_sid = create_object_sid(base_dn, new_dir.id)
            await session.flush()
        except IntegrityError:
            await session.rollback()
            yield AddResponse(result_code=LDAPCodes.ENTRY_ALREADY_EXISTS)
            return

        group = None
        user = None
        items_to_add: list[Group | User | Directory | Attribute] = []
        attributes: list[Attribute] = []
        parent_groups: list[Group] = []
        user_attributes: dict[str, str] = {}
        group_attributes: list[str] = []
        user_fields = User.search_fields.keys() | User.fields.keys()

        attributes.append(
            Attribute(
                name=new_dn,
                value=name,
                directory=new_dir,
            )
        )

        for attr in self.attributes:
            # NOTE: Do not create a duplicate if the user has sent the rdn
            # in the attributes
            if (
                attr.l_name in Directory.ro_fields
                or attr.l_name
                in (
                    "userpassword",
                    "unicodepwd",
                )
                or attr.l_name == new_dir.rdname
            ):
                continue

            for value in attr.vals:
                if (
                    attr.l_name in user_fields
                    or attr.type == "userAccountControl"
                ):
                    if not isinstance(value, str):
                        raise TypeError
                    user_attributes[attr.type] = value

                elif attr.type == "memberOf":
                    if not isinstance(value, str):
                        raise TypeError
                    group_attributes.append(value)

                else:
                    attributes.append(
                        Attribute(
                            name=attr.type,
                            value=value if isinstance(value, str) else None,
                            bvalue=value if isinstance(value, bytes) else None,
                            directory=new_dir,
                        ),
                    )

        object_class_names = self._get_object_class_names()
        is_group = "group" in object_class_names
        is_user = (
            "sAMAccountName" in user_attributes
            or "userPrincipalName" in user_attributes
        )
        is_computer = "computer" in object_class_names

        parent_groups = await get_groups(group_attributes, session)
        if is_user:
            parent_groups.append(
                (await get_group("domain users", session)).group,
            )

            sam_accout_name = user_attributes.get(
                "sAMAccountName",
                create_user_name(new_dir.id),
            )
            user_principal_name = user_attributes.get(
                "userPrincipalName",
                f"{sam_accout_name!r}@{base_dn.name}",
            )
            user = User(
                sam_accout_name=sam_accout_name,
                user_principal_name=user_principal_name,
                mail=user_attributes.get("mail"),
                display_name=user_attributes.get("displayName"),
                directory=new_dir,
                password_history=[],
            )

            if self.password is not None:
                user.password = get_password_hash(raw_password)

            items_to_add.append(user)
            user.groups.extend(parent_groups)

            uac_value: str = user_attributes.get("userAccountControl", "0")

            if not UserAccountControlFlag.is_value_valid(uac_value):
                uac_value = str(UserAccountControlFlag.NORMAL_ACCOUNT)

            attributes.append(
                Attribute(
                    name="userAccountControl",
                    value=uac_value,
                    directory=new_dir,
                ),
            )

            for attr, value in {  # type: ignore
                "loginShell": "/bin/bash",
                "uidNumber": str(create_integer_hash(user.sam_accout_name)),
                "homeDirectory": f"/home/{user.sam_accout_name}",
            }.items():
                if attr in user_attributes:
                    value = user_attributes[attr]  # type: ignore
                    del user_attributes[attr]  # type: ignore

                attributes.append(
                    Attribute(
                        name=attr,
                        value=value,
                        directory=new_dir,
                    ),
                )

            attributes.append(
                Attribute(
                    name="pwdLastSet",
                    value=ft_now(),
                    directory=new_dir,
                ),
            )

        elif is_group:
            group = Group(directory=new_dir)
            items_to_add.append(group)
            group.parent_groups.extend(parent_groups)

        elif is_computer and "useraccountcontrol" not in self.attributes_dict:
            attributes.append(
                Attribute(
                    name="userAccountControl",
                    value=str(
                        UserAccountControlFlag.WORKSTATION_TRUST_ACCOUNT,
                    ),
                    directory=new_dir,
                ),
            )

        if (is_user or is_group) and "gidnumber" not in self.attributes_dict:
            reverse_d_name = new_dir.name[::-1]
            value = (
                "513" if is_user else str(create_integer_hash(reverse_d_name))
            )
            attributes.append(
                Attribute(
                    name="gidNumber",  # reverse dir name if it matches samAN
                    value=value,
                    directory=new_dir,
                ),
            )

        flat_ldap_schema = await get_flat_ldap_schema(session)
        classes_validation_result = (
            await validate_chunck_object_classes_by_ldap_schema(
                object_class_names,
                flat_ldap_schema,
            )
        )
        if classes_validation_result.alerts:
            for code, messages in classes_validation_result.alerts.items():
                yield AddResponse(
                    result_code=code,
                    error_message=", ".join(messages),
                )
            return

        attrs_validation_result = await validate_attributes_by_ldap_schema(
            attributes,
            object_class_names,
            flat_ldap_schema,
        )
        if attrs_validation_result.alerts:
            for code_, messages in attrs_validation_result.alerts.items():
                yield AddResponse(
                    result_code=code_,
                    error_message=", ".join(messages),
                )
            return

        for attribute in attrs_validation_result.attributes_rejected:
            attribute = cast("Attribute", attribute)
            if inspect(attribute).persistent:
                await session.delete(attribute)

        try:
            items = cast(
                "list[Attribute]",
                attrs_validation_result.attributes_accepted,
            )
            items_to_add.extend(items)
            session.add_all(items_to_add)
            await session.flush()
        except IntegrityError:
            await session.rollback()
            yield AddResponse(result_code=LDAPCodes.ENTRY_ALREADY_EXISTS)
        else:
            try:
                # in case server is not available: raise error and rollback
                # stub cannot raise error
                if user:
                    pw = (
                        self.password.get_secret_value()
                        if self.password
                        else None
                    )
                    await kadmin.add_principal(user.get_upn_prefix(), pw)
                if is_computer:
                    await kadmin.add_principal(
                        f"{new_dir.host_principal}.{base_dn.name}",
                        None,
                    )
                    await kadmin.add_principal(new_dir.host_principal, None)
            except KRBAPIError:
                await session.rollback()
                yield AddResponse(
                    result_code=LDAPCodes.UNAVAILABLE,
                    error_message="KerberosError",
                )
                return
            except httpx.TimeoutException:
                pass

            yield AddResponse(result_code=LDAPCodes.SUCCESS)

    def _get_object_class_names(self) -> set[str]:
        object_class_values = self.attributes_dict.get("objectclass", [])
        object_class_names = set()
        for object_class_name in object_class_values:
            if isinstance(object_class_name, bytes):
                object_class_name = object_class_name.decode()
            object_class_names.add(object_class_name)
        return object_class_names

    @classmethod
    def from_dict(
        cls,
        entry: str,
        attributes: dict[str, list[str]],
        password: str | None = None,
    ) -> "AddRequest":
        """Create AddRequest from dict.

        :param str entry: entry
        :param dict[str, list[str]] attributes: dict of attrs
        :return AddRequest: instance
        """
        return AddRequest(
            entry=entry,
            password=password,
            attributes=[
                PartialAttribute(type=name, vals=vals)
                for name, vals in attributes.items()
            ],
        )<|MERGE_RESOLUTION|>--- conflicted
+++ resolved
@@ -75,15 +75,8 @@
     password: SecretStr | None = Field(None, examples=["password"])
 
     @property
-<<<<<<< HEAD
-=======
-    def attr_names(self) -> dict[str, list[str | bytes]]:
+    def attributes_dict(self) -> dict[str, list[str | bytes]]:
         return {attr.l_name: attr.vals for attr in self.attributes}
-
-    @property
->>>>>>> d7c6adf8
-    def attributes_dict(self) -> dict[str, list[str | bytes]]:
-        return {attr.type.lower(): attr.vals for attr in self.attributes}
 
     @classmethod
     def from_data(cls, data: ASN1Row) -> "AddRequest":
