"""Add protocol.

Copyright (c) 2024 MultiFactor
License: https://github.com/MultiDirectoryLab/MultiDirectory/blob/main/LICENSE
"""

from typing import AsyncGenerator, ClassVar, cast

import httpx
from pydantic import Field, SecretStr
from sqlalchemy import inspect, select
from sqlalchemy.exc import IntegrityError
from sqlalchemy.ext.asyncio import AsyncSession
from sqlalchemy.orm import selectinload

from ldap_protocol.asn1parser import ASN1Row
from ldap_protocol.dialogue import LDAPSession
from ldap_protocol.kerberos import AbstractKadmin, KRBAPIError
from ldap_protocol.ldap_codes import LDAPCodes
from ldap_protocol.ldap_responses import (
    INVALID_ACCESS_RESPONSE,
    AddResponse,
    PartialAttribute,
)
from ldap_protocol.ldap_schema.flat_ldap_schema import (
    validate_attributes_by_ldap_schema,
    validate_chunck_object_classes_by_ldap_schema,
)
from ldap_protocol.policies.access_policy import mutate_ap
from ldap_protocol.policies.password_policy import PasswordPolicySchema
from ldap_protocol.user_account_control import UserAccountControlFlag
from ldap_protocol.utils.helpers import (
    create_integer_hash,
    create_user_name,
    ft_now,
    is_dn_in_base_directory,
)
from ldap_protocol.utils.queries import (
    create_object_sid,
    get_base_directories,
    get_group,
    get_groups,
    get_path_filter,
    get_search_path,
    validate_entry,
)
from models import Attribute, Directory, Group, User
from security import get_password_hash

from .base import BaseRequest


class AddRequest(BaseRequest):
    """Add new entry.

    ```
    AddRequest ::= [APPLICATION 8] SEQUENCE {
        entry           LDAPDN,
        attributes      AttributeList
    }

    AttributeList ::= SEQUENCE OF attribute Attribute

    password - only JSON API field, added only for user creation,
    skips validation if target entity is not user.
    ```
    """

    PROTOCOL_OP: ClassVar[int] = 8

    entry: str = Field(..., description="Any `DistinguishedName`")
    attributes: list[PartialAttribute]

    password: SecretStr | None = Field(None, examples=["password"])

    @property
    def attr_names(self) -> dict[str, list[str | bytes]]:
        return {attr.type.lower(): attr.vals for attr in self.attributes}

    @property
    def attributes_dict(self) -> dict[str, list[str | bytes]]:
        return {attr.type: attr.vals for attr in self.attributes}

    @classmethod
    def from_data(cls, data: ASN1Row) -> "AddRequest":
        """Deserialize."""
        entry, attributes = data  # type: ignore
        attributes = [
            PartialAttribute(
                type=attr.value[0].value,
                vals=[val.value for val in attr.value[1].value],
            )
            for attr in attributes.value  # type: ignore
        ]
        return cls(entry=entry.value, attributes=attributes)  # type: ignore

    async def handle(  # noqa: C901
        self,
        session: AsyncSession,
        ldap_session: LDAPSession,
        kadmin: AbstractKadmin,
    ) -> AsyncGenerator[AddResponse, None]:
        """Add request handler."""
        if not ldap_session.user:
            yield AddResponse(**INVALID_ACCESS_RESPONSE)
            return

        if not validate_entry(self.entry.lower()):
            yield AddResponse(result_code=LDAPCodes.INVALID_DN_SYNTAX)
            return

        root_dn = get_search_path(self.entry)

        exists_q = select(
            select(Directory)
            .filter(get_path_filter(root_dn)).exists()
        )  # fmt: skip

        res = await session.scalar(exists_q)
        if res is True:
            yield AddResponse(result_code=LDAPCodes.ENTRY_ALREADY_EXISTS)
            return

        for base_directory in await get_base_directories(session):
            if is_dn_in_base_directory(base_directory, self.entry):
                base_dn = base_directory
                break
        else:
            yield AddResponse(result_code=LDAPCodes.NO_SUCH_OBJECT)
            return

        parent_path = get_path_filter(root_dn[:-1])
        new_dn, name = self.entry.split(",")[0].split("=")

        query = (
            select(Directory)
            .options(selectinload(Directory.access_policies))
            .filter(parent_path)
        )

        parent = await session.scalar(mutate_ap(query, ldap_session.user))

        if not parent:
            yield AddResponse(result_code=LDAPCodes.NO_SUCH_OBJECT)
            return

        if not await session.scalar(
            mutate_ap(query, ldap_session.user, "add"),
        ):
            yield AddResponse(result_code=LDAPCodes.INSUFFICIENT_ACCESS_RIGHTS)
            return

        if self.password is not None:
            validator = await PasswordPolicySchema.get_policy_settings(session)
            raw_password = self.password.get_secret_value()
            errors = await validator.validate_password_with_policy(
                password=raw_password,
                user=None,
            )

            if errors:
                yield AddResponse(
                    result_code=LDAPCodes.OPERATIONS_ERROR,
                    error_message="; ".join(errors),
                )
                return

        try:
            new_dir = Directory(
                object_class="",
                name=name,
                parent=parent,
                access_policies=parent.access_policies,
            )

            new_dir.create_path(parent, new_dn)
            session.add(new_dir)

            await session.flush()

            new_dir.object_sid = create_object_sid(base_dn, new_dir.id)
            await session.flush()
        except IntegrityError:
            await session.rollback()
            yield AddResponse(result_code=LDAPCodes.ENTRY_ALREADY_EXISTS)
            return

        group = None
        user = None
        items_to_add: list[Group | User | Directory | Attribute] = []
        attributes: list[Attribute] = []
        parent_groups: list[Group] = []
        user_attributes: dict[str, str] = {}
        group_attributes: list[str] = []
        user_fields = User.search_fields.keys() | User.fields.keys()

        attributes.append(
            Attribute(
                name=new_dn,
                value=name,
                directory=new_dir,
            )
        )

        for attr in self.attributes:
            # NOTE: Do not create a duplicate if the user has sent the rdn
            # in the attributes
            if (
<<<<<<< HEAD
                lname == new_dir.rdname
                or lname in Directory.ro_fields
                or lname in ("userpassword", "unicodepwd")
=======
                attr.type.lower() in Directory.ro_fields
                or attr.type
                in (
                    "userPassword",
                    "unicodePwd",
                )
                or attr.type.lower() == new_dir.rdname
>>>>>>> 0d4a3a86
            ):
                continue

            for value in attr.vals:
<<<<<<< HEAD
                if lname in user_fields or lname == "useraccountcontrol":
=======
                if (
                    attr.type.lower() in user_fields
                    or attr.type == "userAccountControl"
                ):
>>>>>>> 0d4a3a86
                    if not isinstance(value, str):
                        raise TypeError
                    user_attributes[attr.type] = value

                elif attr.type == "memberOf":
                    if not isinstance(value, str):
                        raise TypeError
                    group_attributes.append(value)

                else:
                    attributes.append(
                        Attribute(
                            name=attr.type,
                            value=value if isinstance(value, str) else None,
                            bvalue=value if isinstance(value, bytes) else None,
                            directory=new_dir,
                        ),
                    )

        parent_groups = await get_groups(group_attributes, session)
        is_group = "group" in self.attributes_dict.get("objectClass", [])
        is_user = (
            "sAMAccountName" in user_attributes
            or "userPrincipalName" in user_attributes
        )
        is_computer = "computer" in self.attributes_dict.get("objectClass", [])

        if is_user:
            parent_groups.append(
                (await get_group("domain users", session)).group,
            )

            sam_accout_name = user_attributes.get(
                "sAMAccountName",
                create_user_name(new_dir.id),
            )
            user_principal_name = user_attributes.get(
                "userPrincipalName",
                f"{sam_accout_name!r}@{base_dn.name}",
            )
            user = User(
                sam_accout_name=sam_accout_name,
                user_principal_name=user_principal_name,
                mail=user_attributes.get("mail"),
                display_name=user_attributes.get("displayName"),
                directory=new_dir,
                password_history=[],
            )

            if self.password is not None:
                user.password = get_password_hash(raw_password)

            items_to_add.append(user)
            user.groups.extend(parent_groups)

            uac_value: str = user_attributes.get("userAccountControl", "0")

            if not UserAccountControlFlag.is_value_valid(uac_value):
                uac_value = str(UserAccountControlFlag.NORMAL_ACCOUNT)

            attributes.append(
                Attribute(
                    name="userAccountControl",
                    value=uac_value,
                    directory=new_dir,
                ),
            )

            for attr, value in {  # type: ignore
                "loginShell": "/bin/bash",
                "uidNumber": str(create_integer_hash(user.sam_accout_name)),
                "homeDirectory": f"/home/{user.sam_accout_name}",
            }.items():
                if attr in user_attributes:
                    value = user_attributes[attr]  # type: ignore
                    del user_attributes[attr]  # type: ignore

                attributes.append(
                    Attribute(
                        name=attr,
                        value=value,
                        directory=new_dir,
                    ),
                )

            attributes.append(
                Attribute(
                    name="pwdLastSet",
                    value=ft_now(),
                    directory=new_dir,
                ),
            )

        elif is_group:
            group = Group(directory=new_dir)
            items_to_add.append(group)
            group.parent_groups.extend(parent_groups)

        elif is_computer and "useraccountcontrol" not in self.attr_names:
            attributes.append(
                Attribute(
                    name="userAccountControl",
                    value=str(
                        UserAccountControlFlag.WORKSTATION_TRUST_ACCOUNT,
                    ),
                    directory=new_dir,
                ),
            )

        if (is_user or is_group) and "gidnumber" not in self.attr_names:
            reverse_d_name = new_dir.name[::-1]
            value = (
                "513" if is_user else str(create_integer_hash(reverse_d_name))
            )
            attributes.append(
                Attribute(
                    name="gidNumber",  # reverse dir name if it matches samAN
                    value=value,
                    directory=new_dir,
                ),
            )

        object_class_names = self._get_object_class_names()

        classes_validation_result = (
            await validate_chunck_object_classes_by_ldap_schema(
                session,
                object_class_names,
            )
        )
        if classes_validation_result.alerts:
            for code, messages in classes_validation_result.alerts.items():
                yield AddResponse(
                    result_code=code,
                    error_message=", ".join(messages),
                )
            return

        attrs_validation_result = await validate_attributes_by_ldap_schema(
            session,
            attributes,
            object_class_names,
        )
        if attrs_validation_result.alerts:
            for code_, messages in attrs_validation_result.alerts.items():
                yield AddResponse(
                    result_code=code_,
                    error_message=", ".join(messages),
                )
            return

        for attribute in attrs_validation_result.attributes_rejected:
            attribute = cast("Attribute", attribute)
            if inspect(attribute).persistent:
                await session.delete(attribute)

        try:
            items = cast(
                "list[Attribute]",
                attrs_validation_result.attributes_accepted,
            )
            items_to_add.extend(items)
            session.add_all(items_to_add)
            await session.flush()
        except IntegrityError:
            await session.rollback()
            yield AddResponse(result_code=LDAPCodes.ENTRY_ALREADY_EXISTS)
        else:
            try:
                # in case server is not available: raise error and rollback
                # stub cannot raise error
                if user:
                    pw = (
                        self.password.get_secret_value()
                        if self.password
                        else None
                    )
                    await kadmin.add_principal(user.get_upn_prefix(), pw)
                if is_computer:
                    await kadmin.add_principal(
                        f"{new_dir.host_principal}.{base_dn.name}",
                        None,
                    )
                    await kadmin.add_principal(new_dir.host_principal, None)
            except KRBAPIError:
                await session.rollback()
                yield AddResponse(
                    result_code=LDAPCodes.UNAVAILABLE,
                    error_message="KerberosError",
                )
                return
            except httpx.TimeoutException:
                pass

            yield AddResponse(result_code=LDAPCodes.SUCCESS)

    def _get_object_class_names(self) -> set[str]:
        object_class_values = self.attr_names.get("objectclass", [])
        object_class_names = set()
        for object_class_name in object_class_values:
            if isinstance(object_class_name, bytes):
                object_class_name = object_class_name.decode()
            object_class_names.add(object_class_name)
        return object_class_names

    @classmethod
    def from_dict(
        cls,
        entry: str,
        attributes: dict[str, list[str]],
        password: str | None = None,
    ) -> "AddRequest":
        """Create AddRequest from dict.

        :param str entry: entry
        :param dict[str, list[str]] attributes: dict of attrs
        :return AddRequest: instance
        """
        return AddRequest(
            entry=entry,
            password=password,
            attributes=[
                PartialAttribute(type=name, vals=vals)
                for name, vals in attributes.items()
            ],
        )<|MERGE_RESOLUTION|>--- conflicted
+++ resolved
@@ -206,11 +206,6 @@
             # NOTE: Do not create a duplicate if the user has sent the rdn
             # in the attributes
             if (
-<<<<<<< HEAD
-                lname == new_dir.rdname
-                or lname in Directory.ro_fields
-                or lname in ("userpassword", "unicodepwd")
-=======
                 attr.type.lower() in Directory.ro_fields
                 or attr.type
                 in (
@@ -218,19 +213,14 @@
                     "unicodePwd",
                 )
                 or attr.type.lower() == new_dir.rdname
->>>>>>> 0d4a3a86
             ):
                 continue
 
             for value in attr.vals:
-<<<<<<< HEAD
-                if lname in user_fields or lname == "useraccountcontrol":
-=======
                 if (
                     attr.type.lower() in user_fields
                     or attr.type == "userAccountControl"
                 ):
->>>>>>> 0d4a3a86
                     if not isinstance(value, str):
                         raise TypeError
                     user_attributes[attr.type] = value
