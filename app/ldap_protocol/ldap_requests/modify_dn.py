"""Modify DN request.

Copyright (c) 2024 MultiFactor
License: https://github.com/MultiDirectoryLab/MultiDirectory/blob/main/LICENSE
"""

from typing import AsyncGenerator, ClassVar

from sqlalchemy import delete, func, select, text, update
from sqlalchemy.exc import IntegrityError
from sqlalchemy.orm import selectinload

from entities import AccessControlEntry, Attribute, Directory
from enums import AceType
from ldap_protocol.asn1parser import ASN1Row
from ldap_protocol.ldap_codes import LDAPCodes
from ldap_protocol.ldap_responses import (
    INVALID_ACCESS_RESPONSE,
    ModifyDNResponse,
)
from ldap_protocol.objects import ProtocolRequests
from ldap_protocol.utils.queries import (
    get_filter_from_path,
    get_path_filter,
    validate_entry,
)
from repo.pg.tables import (
    ace_directory_memberships_table,
    directory_table,
    queryable_attr as qa,
)

from .base import BaseRequest
from .contexts import LDAPModifyDNRequestContext


class ModifyDNRequest(BaseRequest):
    """Update DN.

    ```
    ModifyDNRequest ::= [APPLICATION 12] SEQUENCE {
        entry           LDAPDN,
        newrdn          RelativeLDAPDN,
        deleteoldrdn    BOOLEAN,
        newSuperior     [0] LDAPDN OPTIONAL
    }
    ```

    **entry** — The current DN for the target entry.

    **newrdn** — The new RDN to use assign to the entry.
        It may be the same as the
        current RDN if you only intend to move the entry beneath a new parent.
        If the new RDN includes any attribute values that arent
        already in the entry, the entry will be updated to include them.

    **deleteoldrdn** — Indicates whether to delete any attribute values from
        the entry that were in the original RDN but not in the new RDN.

    **newSuperior** — The DN of the entry that should become the new
        parent for the entry (and any of its subordinates).
        This is optional, and if it is omitted, then the entry will be
        left below the same parent and only the RDN will be altered.

    **example**:

        entry='cn=main,dc=multifactor,dc=dev'
        newrdn='cn=main2'
        deleteoldrdn=true
        new_superior='ou=users,dc=multifactor,dc=dev'

        >>> cn = main2, ou = users, dc = multifactor, dc = dev
    """

    PROTOCOL_OP: ClassVar[int] = ProtocolRequests.MODIFY_DN

    entry: str
    newrdn: str
    deleteoldrdn: bool
    new_superior: str | None

    @classmethod
    def from_data(cls, data: list[ASN1Row]) -> "ModifyDNRequest":
        """Create structure from ASN1Row dataclass list."""
        return cls(
            entry=data[0].value,
            newrdn=data[1].value,
            deleteoldrdn=data[2].value,
            new_superior=None if len(data) < 4 else data[3].value,
        )

    async def handle(
        self,
        ctx: LDAPModifyDNRequestContext,
    ) -> AsyncGenerator[ModifyDNResponse, None]:
        """Handle message with current user."""
        if not ctx.ldap_session.user:
            yield ModifyDNResponse(**INVALID_ACCESS_RESPONSE)
            return

        if any(
            [
                not validate_entry(self.entry),
                self.new_superior and not validate_entry(self.new_superior),
                not validate_entry(self.newrdn),
            ],
        ):
            yield ModifyDNResponse(result_code=LDAPCodes.INVALID_DN_SYNTAX)
            return

        if not ctx.ldap_session.user.role_ids:
            yield ModifyDNResponse(
                result_code=LDAPCodes.INSUFFICIENT_ACCESS_RIGHTS,
            )
            return

        query = (
            select(Directory)
            .options(
                selectinload(qa(Directory.parent)),
            )
            .filter(get_filter_from_path(self.entry))
        )

        query = ctx.access_manager.mutate_query_with_ace_load(
            user_role_ids=ctx.ldap_session.user.role_ids,
            query=query,
            ace_types=[AceType.DELETE],
            require_attribute_type_null=True,
        )

        directory = await ctx.session.scalar(query)

        if not directory:
            yield ModifyDNResponse(result_code=LDAPCodes.NO_SUCH_OBJECT)
            return

        if directory.is_domain:
            yield ModifyDNResponse(result_code=LDAPCodes.UNWILLING_TO_PERFORM)
            return

        dn, name = self.newrdn.split("=")

        directory.name = name

        old_path = directory.path
        old_depth = directory.depth

        if (
            self.new_superior
            and directory.parent
            and self.new_superior != directory.parent.path_dn
        ):
            new_sup_query = select(Directory).filter(
                get_filter_from_path(self.new_superior),
            )
            new_sup_query = ctx.access_manager.mutate_query_with_ace_load(
                user_role_ids=ctx.ldap_session.user.role_ids,
                query=new_sup_query,
                ace_types=[AceType.CREATE_CHILD],
                require_attribute_type_null=True,
            )

            parent_dir = await ctx.session.scalar(new_sup_query)

            if not parent_dir:
                yield ModifyDNResponse(result_code=LDAPCodes.NO_SUCH_OBJECT)
                return

            can_add = ctx.access_manager.check_entity_level_access(
                aces=parent_dir.access_control_entries,
                entity_type_id=directory.entity_type_id,
            )

            if not can_add:
                yield ModifyDNResponse(
                    result_code=LDAPCodes.INSUFFICIENT_ACCESS_RIGHTS,
                )
                return

            directory.parent = parent_dir
            directory.create_path(parent_dir, dn=dn)

            try:
                await ctx.session.flush()
<<<<<<< HEAD
                await ctx.session.execute(
                    delete(AccessControlEntryDirectoryMembership)
                    .filter_by(directory_id=directory.id),
                )  # fmt: skip

                await ctx.role_use_case.inherit_parent_aces(
                    parent_directory=parent_dir,
                    directory=directory,
                )
                await ctx.session.flush()
=======
                if parent_dir:
                    await ctx.session.execute(
                        delete(ace_directory_memberships_table)
                        .filter_by(directory_id=directory.id),
                    )  # fmt: skip

                    await ctx.role_use_case.inherit_parent_aces(
                        parent_directory=parent_dir,
                        directory=directory,
                    )
                    await ctx.session.flush()
>>>>>>> 6a13eeb1
            except IntegrityError:
                await ctx.session.rollback()
                yield ModifyDNResponse(
                    result_code=LDAPCodes.ENTRY_ALREADY_EXISTS,
                )
                return

        async with ctx.session.begin_nested():
            if self.deleteoldrdn:
                old_attr_name = old_path[-1].split("=")[0]
                await ctx.session.execute(
                    update(Attribute)
                    .filter_by(
                        directory_id=directory.id,
                        name=old_attr_name,
                        value=directory.name,
                    )
                    .values(name=dn, value=name),
                )
            else:
                ctx.session.add(
                    Attribute(
                        name=dn,
                        value=name,
                        directory_id=directory.id,
                    ),
                )
            await ctx.session.flush()

            new_path = directory.path[:-1] + [f"{dn}={name}"]
<<<<<<< HEAD
            if old_path != new_path:
                update_query = (
                    update(Directory)
                    .where(
                        get_path_filter(
                            old_path,
                            column=Directory.path[1:old_depth],
=======
            update_query = (
                update(Directory)
                .where(
                    get_path_filter(
                        directory.path,
                        column=directory_table.c.path[1 : directory.depth],
                    ),
                )
                .values(
                    path=func.array_cat(
                        new_path,
                        text("path[:depth :]").bindparams(
                            depth=directory.depth + 1,
>>>>>>> 6a13eeb1
                        ),
                    )
                    .values(
                        path=func.array_cat(
                            new_path,
                            text("path[:depth :]").bindparams(
                                depth=old_depth + 1,
                            ),
                        ),
                    )
                )
                await ctx.session.execute(
                    update_query,
                    execution_options={"synchronize_session": "fetch"},
                )
                await ctx.session.flush()

<<<<<<< HEAD
                await ctx.session.refresh(
                    directory,
                    attribute_names=["path", "depth"],
                )
                child_dir_query = select(Directory).where(
                    Directory.id != directory.id,
                    get_path_filter(
                        directory.path,
                        column=Directory.path[1 : directory.depth],
                    ),
=======
            explicit_aces_query = (
                select(AccessControlEntry)
                .options(selectinload(qa(AccessControlEntry.directories)))
                .where(
                    qa(AccessControlEntry.directories).any(
                        directory_table.c.id == directory.id,
                    ),
                    qa(AccessControlEntry.depth) == directory.depth,
>>>>>>> 6a13eeb1
                )
                child_dirs = (await ctx.session.scalars(child_dir_query)).all()
                for child_dir in child_dirs:
                    child_dir.depth += len(new_path) - len(old_path)
                    await ctx.session.flush()

                explicit_aces_query = (
                    select(AccessControlEntry)
                    .options(
                        selectinload(AccessControlEntry.directories),
                    )
                    .where(
                        AccessControlEntry.directories.any(
                            Directory.id == directory.id,
                        ),
                        AccessControlEntry.depth == old_depth,
                    )
                )
                explicit_aces = (
                    await ctx.session.scalars(explicit_aces_query)
                ).all()
                for ace in explicit_aces:
                    ace.directories.append(directory)
                    ace.path = directory.path_dn
                    ace.depth = directory.depth

            await ctx.session.flush()

        await ctx.session.commit()

        yield ModifyDNResponse(result_code=LDAPCodes.SUCCESS)<|MERGE_RESOLUTION|>--- conflicted
+++ resolved
@@ -183,9 +183,8 @@
 
             try:
                 await ctx.session.flush()
-<<<<<<< HEAD
                 await ctx.session.execute(
-                    delete(AccessControlEntryDirectoryMembership)
+                    delete(ace_directory_memberships_table)
                     .filter_by(directory_id=directory.id),
                 )  # fmt: skip
 
@@ -194,19 +193,6 @@
                     directory=directory,
                 )
                 await ctx.session.flush()
-=======
-                if parent_dir:
-                    await ctx.session.execute(
-                        delete(ace_directory_memberships_table)
-                        .filter_by(directory_id=directory.id),
-                    )  # fmt: skip
-
-                    await ctx.role_use_case.inherit_parent_aces(
-                        parent_directory=parent_dir,
-                        directory=directory,
-                    )
-                    await ctx.session.flush()
->>>>>>> 6a13eeb1
             except IntegrityError:
                 await ctx.session.rollback()
                 yield ModifyDNResponse(
@@ -237,29 +223,13 @@
             await ctx.session.flush()
 
             new_path = directory.path[:-1] + [f"{dn}={name}"]
-<<<<<<< HEAD
             if old_path != new_path:
                 update_query = (
                     update(Directory)
                     .where(
                         get_path_filter(
                             old_path,
-                            column=Directory.path[1:old_depth],
-=======
-            update_query = (
-                update(Directory)
-                .where(
-                    get_path_filter(
-                        directory.path,
-                        column=directory_table.c.path[1 : directory.depth],
-                    ),
-                )
-                .values(
-                    path=func.array_cat(
-                        new_path,
-                        text("path[:depth :]").bindparams(
-                            depth=directory.depth + 1,
->>>>>>> 6a13eeb1
+                            column=qa(Directory.path)[1:old_depth],
                         ),
                     )
                     .values(
@@ -277,27 +247,16 @@
                 )
                 await ctx.session.flush()
 
-<<<<<<< HEAD
                 await ctx.session.refresh(
                     directory,
                     attribute_names=["path", "depth"],
                 )
                 child_dir_query = select(Directory).where(
-                    Directory.id != directory.id,
+                    qa(Directory.id) != directory.id,
                     get_path_filter(
                         directory.path,
-                        column=Directory.path[1 : directory.depth],
+                        column=directory_table.c.path[1 : directory.depth],
                     ),
-=======
-            explicit_aces_query = (
-                select(AccessControlEntry)
-                .options(selectinload(qa(AccessControlEntry.directories)))
-                .where(
-                    qa(AccessControlEntry.directories).any(
-                        directory_table.c.id == directory.id,
-                    ),
-                    qa(AccessControlEntry.depth) == directory.depth,
->>>>>>> 6a13eeb1
                 )
                 child_dirs = (await ctx.session.scalars(child_dir_query)).all()
                 for child_dir in child_dirs:
@@ -307,13 +266,13 @@
                 explicit_aces_query = (
                     select(AccessControlEntry)
                     .options(
-                        selectinload(AccessControlEntry.directories),
+                        selectinload(qa(AccessControlEntry.directories)),
                     )
                     .where(
-                        AccessControlEntry.directories.any(
-                            Directory.id == directory.id,
+                        qa(AccessControlEntry.directories).any(
+                            qa(Directory.id) == directory.id,
                         ),
-                        AccessControlEntry.depth == old_depth,
+                        qa(AccessControlEntry.depth) == old_depth,
                     )
                 )
                 explicit_aces = (
