--- conflicted
+++ resolved
@@ -7,11 +7,7 @@
 from typing import Iterable, Literal
 
 from pydantic import BaseModel, Field
-<<<<<<< HEAD
-from sqlalchemy import and_, delete, or_, select
-=======
-from sqlalchemy import delete, func, or_, select
->>>>>>> abdb1527
+from sqlalchemy import and_, delete, func, or_, select
 from sqlalchemy.exc import IntegrityError
 from sqlalchemy.ext.asyncio import AsyncSession
 from sqlalchemy.orm import selectinload
