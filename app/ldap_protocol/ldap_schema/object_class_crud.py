"""Object Class utils.

Copyright (c) 2024 MultiFactor
License: https://github.com/MultiDirectoryLab/MultiDirectory/blob/main/LICENSE
"""

from typing import Literal

from pydantic import BaseModel
from sqlalchemy import delete, select
from sqlalchemy.ext.asyncio import AsyncSession
from sqlalchemy.orm import selectinload

from ldap_protocol.ldap_schema.attribute_type_crud import (
    get_attribute_types_by_names,
)
from models import ObjectClass

type KindType = Literal["STRUCTURAL", "ABSTRACT", "AUXILIARY"]

OBJECT_CLASS_KINDS_ALLOWED: tuple[KindType, ...] = (
    "STRUCTURAL",
    "ABSTRACT",
    "AUXILIARY",
)


class ObjectClassSchema(BaseModel):
    """Object Class Schema."""

    oid: str
    name: str
    superior_name: str | None
    kind: KindType
    is_system: bool
    attribute_types_must: list[str]
    attribute_types_may: list[str]


class ObjectClassUpdateSchema(BaseModel):
    """Object Class Schema for modify/update."""

<<<<<<< HEAD
    kind: KindType
=======
    attribute_types_must: list[str]
>>>>>>> 0d4a3a86
    attribute_types_may: list[str]
    attribute_types_must: list[str]


async def create_object_class(
    oid: str,
    name: str,
    superior_name: str | None,
    kind: KindType,
    is_system: bool,
    attribute_types_must: list[str],
    attribute_types_may: list[str],
    session: AsyncSession,
) -> None:
    """Create a new Object Class.

    :param str oid: OID.
    :param str name: Name.
    :param str | None superior_name: Parent Object Class.
    :param KindType kind: Kind.
    :param bool is_system: Object Class is system.
    :param list[str] attribute_types_must: Attribute Types must.
    :param list[str] attribute_types_may: Attribute Types may.
    :param AsyncSession session: Database session.
    :return None.
    """
    if kind not in OBJECT_CLASS_KINDS_ALLOWED:
        raise ValueError(f"Object class kind is not valid: {kind}.")

    superior = (
        await get_object_class_by_name(superior_name, session)
        if superior_name
        else None
    )
    if superior_name and not superior:
        raise ValueError(
            f"Superior Object class {superior_name} not found in schema."
        )

    attribute_types_may_filtered = [
        name
        for name in attribute_types_may
        if name not in attribute_types_must
    ]
    object_class = ObjectClass(
        oid=oid,
        name=name,
        superior=superior,
        kind=kind,
        is_system=is_system,
        attribute_types_must=await get_attribute_types_by_names(
            attribute_types_must,
            session,
        ),
        attribute_types_may=await get_attribute_types_by_names(
            attribute_types_may_filtered,
            session,
        ),
    )
    session.add(object_class)
    await session.commit()


async def get_object_class_by_name(
    object_class_name: str,
    session: AsyncSession,
) -> ObjectClass | None:
    """Get single Object Class by name.

    :param str object_class_name: Object Class name.
    :param AsyncSession session: Database session.
    :return ObjectClass | None: Object Class.
    """
    return await session.get(ObjectClass, object_class_name)


async def get_object_classes_by_names(
    object_class_names: list[str] | set[str],
    session: AsyncSession,
) -> list[ObjectClass]:
    """Get list of Object Classes by names.

    :param list[str] object_class_names: Object Classes names.
    :param AsyncSession session: Database session.
    :return list[ObjectClass]: List of Object Classes.
    """
    query = await session.scalars(
        select(ObjectClass)
        .where(ObjectClass.name.in_(object_class_names))
        .options(
            selectinload(ObjectClass.attribute_types_must),
            selectinload(ObjectClass.attribute_types_may),
        )
    )  # fmt: skip
    return list(query.all())


async def get_all_object_classes(session: AsyncSession) -> list[ObjectClass]:
    """Retrieve a list of all Object Classes.

    :param AsyncSession session: Database session.
    :return list[ObjectClass]: List of Object Classes.
    """
    query = await session.scalars(
        select(ObjectClass)
        .options(
            selectinload(ObjectClass.attribute_types_must),
            selectinload(ObjectClass.attribute_types_may),
        )
    )  # fmt: skip
    return list(query.all())


async def modify_object_class(
    object_class: ObjectClass,
    new_statement: ObjectClassUpdateSchema,
    session: AsyncSession,
) -> None:
    """Modify Object Class.

    :param ObjectClass object_class: Object Class.
    :param ObjectClassUpdateSchema new_statement: New statement of object class
    :param AsyncSession session: Database session.
    :return None.
    """
<<<<<<< HEAD
    if new_statement.kind not in OBJECT_CLASS_KINDS_ALLOWED:
        raise ValueError(
            f"Object class kind is not valid: {new_statement.kind}."
        )
    object_class.kind = new_statement.kind

=======
>>>>>>> 0d4a3a86
    object_class.attribute_types_must.clear()
    object_class.attribute_types_must.extend(
        await get_attribute_types_by_names(
            new_statement.attribute_types_must,
            session,
        ),
    )

    attribute_types_may_filtered = [
        name
        for name in new_statement.attribute_types_may
        if name not in new_statement.attribute_types_must
    ]
    object_class.attribute_types_may.clear()
    object_class.attribute_types_may.extend(
        await get_attribute_types_by_names(
            attribute_types_may_filtered,
            session,
        ),
    )
    await session.commit()


async def delete_object_classes_by_names(
    object_classes_names: list[str],
    session: AsyncSession,
) -> None:
    """Delete not system Object Classes by Names.

    :param list[str] object_classes_names: Object classes names.
    :param AsyncSession session: Database session.
    :return None.
    """
    await session.execute(
        delete(ObjectClass)
        .where(
            ObjectClass.name.in_(object_classes_names),
            ObjectClass.is_system.is_(False),
        ),
    )  # fmt: skip
    await session.commit()<|MERGE_RESOLUTION|>--- conflicted
+++ resolved
@@ -40,11 +40,6 @@
 class ObjectClassUpdateSchema(BaseModel):
     """Object Class Schema for modify/update."""
 
-<<<<<<< HEAD
-    kind: KindType
-=======
-    attribute_types_must: list[str]
->>>>>>> 0d4a3a86
     attribute_types_may: list[str]
     attribute_types_must: list[str]
 
@@ -170,15 +165,6 @@
     :param AsyncSession session: Database session.
     :return None.
     """
-<<<<<<< HEAD
-    if new_statement.kind not in OBJECT_CLASS_KINDS_ALLOWED:
-        raise ValueError(
-            f"Object class kind is not valid: {new_statement.kind}."
-        )
-    object_class.kind = new_statement.kind
-
-=======
->>>>>>> 0d4a3a86
     object_class.attribute_types_must.clear()
     object_class.attribute_types_must.extend(
         await get_attribute_types_by_names(
