"""LDAP filter asn1 syntax to sqlalchemy conditions interpreter.

RFC 4511 reference.

Copyright (c) 2024 MultiFactor
License: https://github.com/MultiDirectoryLab/MultiDirectory/blob/main/LICENSE
"""

import uuid
from abc import abstractmethod
from contextlib import suppress
from datetime import datetime
from operator import eq, ge, le, ne
from typing import Callable, Protocol

from ldap_filter import Filter
from sqlalchemy import and_, func, not_, or_, select
from sqlalchemy.sql.elements import (
    BinaryExpression,
    ColumnElement,
    UnaryExpression,
)

<<<<<<< HEAD
from ldap_protocol.utils.helpers import ft_to_dt
from models import Attribute, Directory, EntityType, Group, User
=======
from entities import Attribute, Directory, EntityType, Group, User
from repo.pg.tables import groups_table, queryable_attr as qa, users_table
>>>>>>> 6a13eeb1

from .asn1parser import ASN1Row, TagNumbers
from .objects import LDAPMatchingRule
from .utils.cte import find_members_recursive_cte, get_filter_from_path

MEMBERS_ATTRS = {
    "member",
    "memberof",
    f"memberof:{LDAPMatchingRule.LDAP_MATCHING_RULE_TRANSITIVE_EVAL}:",
}


class FilterInterpreterProtocol(Protocol):
    """Protocol for filter interpreters."""

    attributes: set[str]

    @abstractmethod
    def cast_to_sql(
        self,
        expr: ASN1Row | Filter,
    ) -> UnaryExpression | ColumnElement:
        """Cast filter expression to SQLAlchemy conditions."""
        ...

    @abstractmethod
    def _cast_item(
        self,
        item: ASN1Row | Filter,
    ) -> UnaryExpression | ColumnElement:
        """Cast a single item to SQLAlchemy condition."""
        ...

    def _get_filter_condition(
        self,
        attr: str,
        condition: BinaryExpression | None = None,
    ) -> ColumnElement:
        if condition is None:
            f = qa(Directory).attributes.any(
                qa(Attribute.name).ilike(attr),
            )
        else:
            f = qa(Directory).attributes.any(
                and_(qa(Attribute.name).ilike(attr), condition),
            )

        return f

    def _get_filter_function(
        self,
        column: str,
    ) -> Callable[..., UnaryExpression]:
        """Retrieve the appropriate filter function based on the attribute."""
        if len(column.split(":")) == 1:
            attribute = column
            oid = ""
        elif len(column.split(":")) == 3:
            attribute, oid = column.split(":")[:-1]
        else:
            ValueError("Incorrect attribute specified")

        if attribute == "memberof":
            if oid == LDAPMatchingRule.LDAP_MATCHING_RULE_TRANSITIVE_EVAL:
                return self._recursive_filter_memberof
            return self._filter_memberof
        elif attribute == "member":
            return self._filter_member
        else:
            raise ValueError("Incorrect attribute specified")

    def _recursive_filter_memberof(self, dn: str) -> UnaryExpression:
        """Retrieve query conditions with the memberOF attribute(recursive)."""
        cte = find_members_recursive_cte(dn)

        return qa(Directory.id).in_(select(cte.c.directory_id).offset(1))  # type: ignore

    def _filter_memberof(self, dn: str) -> UnaryExpression:
        """Retrieve query conditions with the memberOF attribute."""
        group_id_subquery = (
            select(groups_table.c.id)
            .join(qa(Group.directory))
            .where(get_filter_from_path(dn))
            .scalar_subquery()
        )

        return qa(Directory.id).in_(
            (
                select(qa(Directory.id))
                .join(qa(Directory.groups))
                .where(groups_table.c.id == group_id_subquery)
                .distinct(qa(Directory.id))
            ),
        )  # type: ignore

    def _filter_member(self, dn: str) -> UnaryExpression:
        """Retrieve query conditions with the member attribute."""
        user_id_subquery = (
            select(users_table.c.id)
            .join(qa(User.directory))
            .where(get_filter_from_path(dn))
            .scalar_subquery()
        )

        return qa(Directory.id).in_(
            (
                select(groups_table.c.directory_id)
                .join(qa(Group.users))
                .where(users_table.c.id == user_id_subquery)
                .distinct(groups_table.c.directory_id)
            ),
        )  # type: ignore


class LDAPFilterInterpreter(FilterInterpreterProtocol):
    """LDAP filter interpreter for SQLAlchemy."""

    def __init__(self) -> None:
        """Initialize the interpreter."""
        self.attributes = set()

    def cast_to_sql(self, expr: ASN1Row) -> UnaryExpression | ColumnElement:
        """Recursively cast Filter to SQLAlchemy conditions."""
        if expr.tag_id in range(3):
            conditions = []
            for item in expr.value:
                if item.tag_id in range(3):  # &|!
                    conditions.append(self.cast_to_sql(item))
                    continue

                conditions.append(self._cast_item(item))

            return [and_, or_, not_][expr.tag_id](*conditions)  # type: ignore

        return self._cast_item(expr)

    def _cast_item(self, item: ASN1Row) -> UnaryExpression | ColumnElement:
        # present, for e.g. `attibuteName=*`, `(attibuteName)`
        if item.tag_id == 7:
            attr = item.value.lower().replace("objectcategory", "objectclass")

            self.attributes.add(attr)

            if attr in User.search_fields:
                return not_(eq(getattr(User, attr), None))

            if attr in Directory.search_fields:
                return not_(eq(getattr(Directory, attr), None))

            return self._get_filter_condition(attr)

        if (
            len(item.value) == 3
            and isinstance(item.value[1].value, bytes)
            and item.value[1].value.decode("utf-8").lower() in MEMBERS_ATTRS
        ):
            return self._ldap_filter_by_attribute(*item.value)  # NOTE: oid

        left, right = item.value
        attr = left.value.lower().replace("objectcategory", "objectclass")

        self.attributes.add(attr)

        is_substring = item.tag_id == TagNumbers.SUBSTRING

        if attr in User.search_fields:
            return self._from_filter(User, item, attr, right)
        elif attr in Directory.search_fields:
            return self._from_filter(Directory, item, attr, right)
        elif attr in MEMBERS_ATTRS:  # NOTE: without oid
            return self._ldap_filter_by_attribute(None, left, right)
        elif attr == "entitytypename":
            return func.lower(EntityType.name) == right.lower()
        else:
            if is_substring:
                cond = qa(Attribute.value).ilike(
                    self._get_substring(right),
                )
            else:
                if isinstance(right.value, str):
                    cond = qa(Attribute.value).ilike(right.value)
                else:
                    cond = qa(Attribute.bvalue) == right.value

            return self._get_filter_condition(attr, cond)

    def _ldap_filter_by_attribute(
        self,
        oid: ASN1Row | None,
        attr: ASN1Row,
        search_value: ASN1Row,
    ) -> UnaryExpression:
        """Retrieve query conditions based on the specified LDAP attribute."""
        if oid is None:
            attribute = attr.value.lower()
        else:
            attribute = f"{attr.value.decode('utf-8').lower()}:{oid.value}:"

        self.attributes.add(attribute)

        value = search_value.value
        filter_func = self._get_filter_function(attribute)
        return filter_func(value)

    def _get_substring(self, right: ASN1Row) -> str:  # RFC 4511
        expr = right.value[0]
        value = expr.value
        if isinstance(value, bytes):
            with suppress(UnicodeDecodeError):
                value = value.decode()
        index = expr.tag_id
        return [f"{value}%", f"%{value}%", f"%{value}"][index]

    def _from_filter(
        self,
        model: type,
        item: ASN1Row,
        attr: str,
        right: ASN1Row,
    ) -> UnaryExpression:
        is_substring = item.tag_id == TagNumbers.SUBSTRING
        col = getattr(model, attr)

        if is_substring:
            return col.ilike(self._get_substring(right))

        op_method = {3: eq, 5: ge, 6: le, 8: ne}[item.tag_id]

        value: str | datetime
        if attr == "objectguid":
            col = col
            value = str(uuid.UUID(bytes_le=right.value))
        elif attr == "accountexpires":
            col = col
            value = ft_to_dt(int(right.value))
        else:
            col = func.lower(col)
            value = right.value.lower()
        return op_method(col, value)


class StringFilterInterpreter(FilterInterpreterProtocol):
    """String filter interpreter for SQLAlchemy."""

    def __init__(self) -> None:
        """Initialize the interpreter."""
        self.attributes = set()

    def cast_to_sql(self, expr: Filter) -> UnaryExpression | ColumnElement:
        """Cast ldap filter to sa query."""
        if expr.type == "group":
            conditions = []
            for item in expr.filters:
                if expr.type == "group":
                    conditions.append(self.cast_to_sql(item))
                    continue

                conditions.append(self._cast_item(item))

            return {  # type: ignore
                "&": and_,
                "|": or_,
                "!": not_,
            }[expr.comp](*conditions)

        return self._cast_item(expr)

    def _cast_item(self, item: Filter) -> UnaryExpression | ColumnElement:
        if item.val == "*":
            if item.attr in User.search_fields:
                return not_(eq(getattr(User, item.attr), None))

            if item.attr in Directory.search_fields:
                return not_(eq(getattr(Directory, item.attr), None))

            return self._get_filter_condition(item.attr)

        is_substring = item.val.startswith("*") or item.val.endswith("*")

        if item.attr in User.search_fields:
            return self._from_str_filter(User, is_substring, item)
        elif item.attr in Directory.search_fields:
            return self._from_str_filter(Directory, is_substring, item)
        elif item.attr in MEMBERS_ATTRS:
            return self._api_filter(item)
        elif item.attr == "entitytypename":
            return func.lower(EntityType.name) == item.val.lower()
        else:
            if is_substring:
                cond = qa(Attribute.value).ilike(
                    item.val.replace("*", "%"),
                )
            else:
                cond = qa(Attribute.value).ilike(item.val)

            return self._get_filter_condition(item.attr, cond)

    def _from_str_filter(
        self,
        model: type,
        is_substring: bool,
        item: Filter,
    ) -> UnaryExpression:
        col = getattr(model, item.attr)

        if is_substring:
            return col.ilike(item.val.replace("*", "%"))

        op_method = {"=": eq, ">=": ge, "<=": le, "~=": ne}[item.comp]

        if item.attr == "objectguid":
            col = col
        elif item.attr == "accountexpires":
            item.val = ft_to_dt(int(item.val))
        else:
            col = func.lower(col)

        return op_method(col, item.val)

    def _api_filter(self, item: Filter) -> UnaryExpression:
        """Retrieve query conditions based on the specified LDAP attribute."""
        filter_func = self._get_filter_function(item.attr)
        return filter_func(item.val)<|MERGE_RESOLUTION|>--- conflicted
+++ resolved
@@ -21,13 +21,9 @@
     UnaryExpression,
 )
 
-<<<<<<< HEAD
+from entities import Attribute, Directory, EntityType, Group, User
 from ldap_protocol.utils.helpers import ft_to_dt
-from models import Attribute, Directory, EntityType, Group, User
-=======
-from entities import Attribute, Directory, EntityType, Group, User
 from repo.pg.tables import groups_table, queryable_attr as qa, users_table
->>>>>>> 6a13eeb1
 
 from .asn1parser import ASN1Row, TagNumbers
 from .objects import LDAPMatchingRule
